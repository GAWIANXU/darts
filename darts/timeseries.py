"""
Timeseries
----------

``TimeSeries`` is the main class in `darts`.
It represents a univariate or multivariate time series, deterministic or stochastic.

The values are stored in an array of shape `(time, dimensions, samples)`, where
`dimensions` are the dimensions (or "components", or "columns") of multivariate series,
and `samples` are samples of stochastic series.

Definitions:
    - A series with `dimensions = 1` is **univariate** and a series with `dimensions > 1` is **multivariate**.
    - | A series with `samples = 1` is **deterministic** and a series with `samples > 1` is
      | **stochastic** (or **probabilistic**).

Each series also stores a `time_index`, which contains either datetimes (:class:`pandas.DateTimeIndex`)
or integer indices (:class:`pandas.RangeIndex`).

``TimeSeries`` are guaranteed to:
    - Have a monotonically increasing time index, without holes (without missing dates)
    - Contain numeric types only
    - Have distinct components/columns names
    - Have a well defined frequency (
    `date offset aliases <https://pandas.pydata.org/pandas-docs/stable/user_guide/timeseries.html#offset-aliases>`_
    for ``DateTimeIndex``, and step size for ``RangeIndex``)
    - Have static covariates consistent with their components, or no static covariates
    - Have a hierarchy consistent with their components, or no hierarchy

``TimeSeries`` can contain global or component-specific static covariate data. Static covariates in `darts` refers
to external time-invariant data that can be used by some models to help improve predictions.
Read our `user guide on covariates <https://unit8co.github.io/darts/userguide/covariates.html>`__ and the
``TimeSeries`` documentation for more information on covariates.
"""

import itertools
import pickle
import re
import sys
from collections import defaultdict
from copy import deepcopy
from inspect import signature
from typing import Any, Callable, Dict, List, Optional, Sequence, Tuple, Union

import matplotlib.pyplot as plt
import numpy as np
import pandas as pd
import xarray as xr
from pandas.tseries.frequencies import to_offset
from scipy.stats import kurtosis, skew

from .logging import get_logger, raise_if, raise_if_not, raise_log

try:
    from typing import Literal
except ImportError:
    from typing_extensions import Literal

if sys.version_info >= (3, 11):
    from typing import Self
else:
    from typing_extensions import Self

logger = get_logger(__name__)

# dimension names in the DataArray
# the "time" one can be different, if it has a name in the underlying Series/DataFrame.
DIMS = ("time", "component", "sample")

VALID_INDEX_TYPES = (pd.DatetimeIndex, pd.RangeIndex)
STATIC_COV_TAG = "static_covariates"
DEFAULT_GLOBAL_STATIC_COV_NAME = "global_components"
HIERARCHY_TAG = "hierarchy"


class TimeSeries:
    def __init__(self, xa: xr.DataArray):
        """
        Create a TimeSeries from a (well formed) DataArray.
        It is recommended to use the factory methods to create TimeSeries instead.

        See Also
        --------
        TimeSeries.from_dataframe : Create from a :class:`pandas.DataFrame`.
        TimeSeries.from_group_dataframe : Create multiple TimeSeries by groups from a :class:`pandas.DataFrame`.
        TimeSeries.from_series : Create from a :class:`pandas.Series`.
        TimeSeries.from_values : Create from a NumPy :class:`ndarray`.
        TimeSeries.from_times_and_values : Create from a time index and a Numpy :class:`ndarray`.
        TimeSeries.from_csv : Create from a CSV file.
        TimeSeries.from_json : Create from a JSON file.
        TimeSeries.from_xarray : Create from an :class:`xarray.DataArray`.
        """
        raise_if_not(
            isinstance(xa, xr.DataArray),
            "Data must be provided as an xarray DataArray instance. "
            "If you need to create a TimeSeries from another type "
            "(e.g. a DataFrame), look at TimeSeries factory methods "
            "(e.g. TimeSeries.from_dataframe(), "
            "TimeSeries.from_xarray(), TimeSeries.from_values()"
            "TimeSeries.from_times_and_values(), etc...).",
            logger,
        )
        raise_if_not(
            len(xa.shape) == 3,
            f"TimeSeries require DataArray of dimensionality 3 ({DIMS}).",
            logger,
        )

        # Ideally values should be np.float, otherwise certain functionalities like diff()
        # relying on np.nan (which is a float) won't work very properly.
        raise_if_not(
            np.issubdtype(xa.values.dtype, np.number),
            "The time series must contain numeric values only.",
            logger,
        )

        val_dtype = xa.values.dtype
        if not (
            np.issubdtype(val_dtype, np.float64) or np.issubdtype(val_dtype, np.float32)
        ):
            logger.warning(
                "TimeSeries is using a numeric type different from np.float32 or np.float64. "
                "Not all functionalities may work properly. It is recommended casting your data to floating "
                "point numbers before using TimeSeries."
            )

        if xa.dims[-2:] != DIMS[-2:]:
            # The first dimension represents the time and may be named differently.
            raise_log(
                ValueError(
                    "The last two dimensions of the DataArray must be named {}".format(
                        DIMS[-2:]
                    )
                ),
                logger,
            )

        # check that columns/component names are unique
        components = xa.get_index(DIMS[1])
        raise_if_not(
            len(set(components)) == len(components),
            "The components (columns) names must be unique. Provided: {}".format(
                components
            ),
            logger,
        )

        self._time_dim = str(
            xa.dims[0]
        )  # how the time dimension is named; we convert hashable to string

        # The following sorting returns a copy, which we are relying on.
        # As of xarray 0.18.2, this sorting discards the freq of the index for some reason
        # https://github.com/pydata/xarray/issues/5466
        # We sort only if the time axis is not already sorted (monotonically increasing).
        self._xa = self._sort_index(xa, copy=True)

        self._time_index = self._xa.get_index(self._time_dim)

        if not isinstance(self._time_index, VALID_INDEX_TYPES):
            raise_log(
                ValueError(
                    "The time dimension of the DataArray must be indexed either with a DatetimeIndex "
                    "or with an RangeIndex."
                ),
                logger,
            )

        self._has_datetime_index = isinstance(self._time_index, pd.DatetimeIndex)

        if self._has_datetime_index:
            freq_tmp = xa.get_index(
                self._time_dim
            ).freq  # store original freq (see bug of sortby() above).
            self._freq: pd.DateOffset = (
                freq_tmp
                if freq_tmp is not None
                else to_offset(self._xa.get_index(self._time_dim).inferred_freq)
            )
            raise_if(
                self._freq is None,
                "The time index of the provided DataArray is missing the freq attribute, and the frequency could "
                "not be directly inferred. "
                "This probably comes from inconsistent date frequencies with missing dates. "
                "If you know the actual frequency, try setting `fill_missing_dates=True, freq=actual_frequency`. "
                "If not, try setting `fill_missing_dates=True, freq=None` to see if a frequency can be inferred.",
                logger,
            )

            self._freq_str: str = self._freq.freqstr

            # reset freq inside the xarray index (see bug of sortby() above).
            self._xa.get_index(self._time_dim).freq = self._freq

            # We have to check manually if the index is complete for non-empty series. Another way could
            # be to rely on `inferred_freq` being present, but this fails for series of length < 3.
            if len(self._time_index) > 0:
                is_index_complete = (
                    len(
                        pd.date_range(
                            self._time_index.min(),
                            self._time_index.max(),
                            freq=self._freq,
                        ).difference(self._time_index)
                    )
                    == 0
                )

                raise_if_not(
                    is_index_complete,
                    "Not all timestamps seem to be present in the time index. Does "
                    "the series contain holes? If you are using a factory method, "
                    "try specifying `fill_missing_dates=True` "
                    "or specify the `freq` parameter.",
                    logger,
                )
        else:
            self._freq = self._time_index.step
            self._freq_str = None

        # check static covariates
        static_covariates = self._xa.attrs.get(STATIC_COV_TAG, None)
        raise_if_not(
            isinstance(static_covariates, (pd.Series, pd.DataFrame))
            or static_covariates is None,
            "`static_covariates` must be either a pandas Series, DataFrame or None",
            logger,
        )
        # check if valid static covariates for multivariate TimeSeries
        if isinstance(static_covariates, pd.DataFrame):
            n_components = len(static_covariates)
            raise_if(
                n_components > 1 and n_components != self.n_components,
                "When passing a multi-row pandas DataFrame, the number of rows must match the number of "
                "components of the TimeSeries object (multi-component/multi-row static covariates must map to each "
                "TimeSeries component).",
                logger,
            )
            static_covariates = static_covariates.copy()
        elif isinstance(static_covariates, pd.Series):
            static_covariates = static_covariates.to_frame().T
        else:  # None
            pass

        # prepare static covariates:
        if static_covariates is not None:
            static_covariates.index = (
                self.components
                if len(static_covariates) == self.n_components
                else [DEFAULT_GLOBAL_STATIC_COV_NAME]
            )
            static_covariates.columns.name = STATIC_COV_TAG
            # convert numerical columns to same dtype as series
            # we get all numerical columns, except those that have right dtype already
            cols_to_cast = static_covariates.select_dtypes(
                include=np.number, exclude=self.dtype
            ).columns

            changes = {col: self.dtype for col in cols_to_cast}
            # Calling astype is costly even when there's no change...
            if len(changes) > 0:
                static_covariates = static_covariates.astype(changes, copy=False)

        # handle hierarchy
        hierarchy = self._xa.attrs.get(HIERARCHY_TAG, None)
        self._top_level_component = None
        self._bottom_level_components = None
        if hierarchy is not None:
            raise_if_not(
                isinstance(hierarchy, dict),
                "The hierarchy must be a dict mapping (non-top) component names to their parent(s) in the hierarchy.",
            )
            # pre-compute grouping informations
            components_set = set(self.components)
            children = set(hierarchy.keys())

            # convert string ancestors to list of strings
            hierarchy = {
                k: ([v] if isinstance(v, str) else v) for k, v in hierarchy.items()
            }

            raise_if_not(
                all(c in components_set for c in children),
                "The keys of the hierarchy must be time series components",
            )
            ancestors = set().union(*hierarchy.values())
            raise_if_not(
                all(a in components_set for a in ancestors),
                "The values of the hierarchy must only contain component names matching those of the series.",
            )
            hierarchy_top = components_set - children
            raise_if_not(
                len(hierarchy_top) == 1,
                "The hierarchy must be such that only one component does "
                + "not appear as a key (the top level component).",
            )
            self._top_level_component = hierarchy_top.pop()
            raise_if_not(
                self._top_level_component in ancestors,
                "Invalid hierarchy. Component {} appears as it should be top-level, but "
                + "does not appear as an ancestor in the hierarchy dict.",
            )
            bottom_level = components_set - ancestors

            # maintain the same order as the original components
            self._bottom_level_components = [
                c for c in self.components if c in bottom_level
            ]

        # Store static covariates and hierarchy in attributes (potentially storing None)
        self._xa = _xarray_with_attrs(self._xa, static_covariates, hierarchy)

    """
    Factory Methods
    ===============
    """

    @classmethod
    def from_xarray(
        cls,
        xa: xr.DataArray,
        fill_missing_dates: Optional[bool] = False,
        freq: Optional[Union[str, int]] = None,
        fillna_value: Optional[float] = None,
    ) -> Self:
        """
        Return a TimeSeries instance built from an xarray DataArray.
        The dimensions of the DataArray have to be (time, component, sample), in this order. The time
        dimension can have an arbitrary name, but component and sample must be named "component" and "sample",
        respectively.

        The first dimension (time), and second dimension (component) must be indexed (i.e., have coordinates).
        The time must be indexed either with a pandas DatetimeIndex, a pandas RangeIndex, or a pandas Index that can
        be converted to a RangeIndex. It is better if the index has no holes; alternatively setting
        `fill_missing_dates` can in some cases solve these issues (filling holes with NaN, or with the provided
        `fillna_value` numeric value, if any).

        If two components have the same name or are not strings, this method will disambiguate the components
        names by appending a suffix of the form "<name>_N" to the N-th column with name "name".
        The component names in the static covariates and hierarchy (if any) are *not* disambiguated.

        Parameters
        ----------
        xa
            The xarray DataArray
        fill_missing_dates
            Optionally, a boolean value indicating whether to fill missing dates (or indices in case of integer index)
            with NaN values. This requires either a provided `freq` or the possibility to infer the frequency from the
            provided timestamps. See :meth:`_fill_missing_dates() <TimeSeries._fill_missing_dates>` for more info.
        freq
            Optionally, a string or integer representing the frequency of the underlying index. This is useful in order
            to fill in missing values if some dates are missing and `fill_missing_dates` is set to `True`.
            If a string, represents the frequency of the pandas DatetimeIndex (see `offset aliases
            <https://pandas.pydata.org/pandas-docs/stable/user_guide/timeseries.html#offset-aliases>`_ for more info on
            supported frequencies).
            If an integer, represents the step size of the pandas Index or pandas RangeIndex.
        fillna_value
            Optionally, a numeric value to fill missing values (NaNs) with.

        Returns
        -------
        TimeSeries
            A univariate or multivariate deterministic TimeSeries constructed from the inputs.
        """
        xa_index = xa.get_index(xa.dims[0])

        has_datetime_index = isinstance(xa_index, pd.DatetimeIndex)
        has_range_index = isinstance(xa_index, pd.RangeIndex)
        has_integer_index = not (has_datetime_index or has_range_index)

        has_frequency = (
            has_datetime_index and xa_index.freq is not None
        ) or has_range_index

        # optionally fill missing dates; do it only when there is a DatetimeIndex (and not a RangeIndex)
        if fill_missing_dates:
            xa_ = cls._fill_missing_dates(xa, freq=freq)
        # provided index does not have a freq; using the provided freq
        elif (
            (has_datetime_index or has_integer_index)
            and freq is not None
            and not has_frequency
        ):
            xa_ = cls._restore_xarray_from_frequency(xa, freq=freq)
        # index is an integer index and no freq is provided; try convert it to pd.RangeIndex
        elif has_integer_index and freq is None:
            xa_ = cls._integer_to_range_indexed_xarray(xa)
        else:
            xa_ = xa
        if fillna_value is not None:
            xa_ = xa_.fillna(fillna_value)

        # clean components (columns) names if needed (if names are not unique, or not strings)
        components = xa_.get_index(DIMS[1])
        if len(set(components)) != len(components) or any(
            [not isinstance(s, str) for s in components]
        ):

            def _clean_component_list(columns) -> List[str]:
                # return a list of string containing column names
                # make each column name unique in case some columns have the same names
                clist = columns.to_list()

                # convert everything to string if needed
                for i, column in enumerate(clist):
                    if not isinstance(column, str):
                        clist[i] = str(column)

                has_duplicate = len(set(clist)) != len(clist)
                while has_duplicate:
                    # we may have to loop several times (e.g. we could have columns ["0", "0_1", "0"] and not
                    # noticing when renaming the last "0" into "0_1" that "0_1" already exists...)
                    name_to_occurence = defaultdict(int)
                    for i, column in enumerate(clist):
                        name_to_occurence[clist[i]] += 1

                        if name_to_occurence[clist[i]] > 1:
                            clist[i] = clist[i] + "_{}".format(
                                name_to_occurence[clist[i]] - 1
                            )

                    has_duplicate = len(set(clist)) != len(clist)

                return clist

            time_index_name = xa_.dims[0]
            columns_list = _clean_component_list(components)

            # Note: an option here could be to also rename the component names in the static covariates
            # and/or hierarchy, if any. However, we decide not to do so as those are directly dependent on the
            # component names to work properly, so in case there's any name conflict it's better solved
            # by the user than handled by silent renaming, which can change the way things work.

            # TODO: is there a way to just update the component index without re-creating a new DataArray?
            xa_ = xr.DataArray(
                xa_.values,
                dims=xa_.dims,
                coords={
                    time_index_name: xa_.get_index(time_index_name),
                    DIMS[1]: columns_list,
                },
                attrs=xa_.attrs,
            )

        # We cast the array to float
        if np.issubdtype(xa_.values.dtype, np.float32) or np.issubdtype(
            xa_.values.dtype, np.float64
        ):
            return cls(xa_)
        else:
            return cls(xa_.astype(np.float64))

    @classmethod
    def from_csv(
        cls,
        filepath_or_buffer,
        time_col: Optional[str] = None,
        value_cols: Optional[Union[List[str], str]] = None,
        fill_missing_dates: Optional[bool] = False,
        freq: Optional[Union[str, int]] = None,
        fillna_value: Optional[float] = None,
        static_covariates: Optional[Union[pd.Series, pd.DataFrame]] = None,
        hierarchy: Optional[Dict] = None,
        **kwargs,
    ) -> Self:
        """
        Build a deterministic TimeSeries instance built from a single CSV file.
        One column can be used to represent the time (if not present, the time index will be a RangeIndex)
        and a list of columns `value_cols` can be used to indicate the values for this time series.

        Parameters
        ----------
        filepath_or_buffer
            The path to the CSV file, or the file object; consistent with the argument of `pandas.read_csv` function
        time_col
            The time column name. If set, the column will be cast to a pandas DatetimeIndex (if it contains
            timestamps) or a RangeIndex (if it contains integers).
            If not set, the pandas RangeIndex will be used.
        value_cols
            A string or list of strings representing the value column(s) to be extracted from the CSV file. If set to
            `None`, all columns from the CSV file will be used (except for the time_col, if specified)
        fill_missing_dates
            Optionally, a boolean value indicating whether to fill missing dates (or indices in case of integer index)
            with NaN values. This requires either a provided `freq` or the possibility to infer the frequency from the
            provided timestamps. See :meth:`_fill_missing_dates() <TimeSeries._fill_missing_dates>` for more info.
        freq
            Optionally, a string or integer representing the frequency of the underlying index. This is useful in order
            to fill in missing values if some dates are missing and `fill_missing_dates` is set to `True`.
            If a string, represents the frequency of the pandas DatetimeIndex (see `offset aliases
            <https://pandas.pydata.org/pandas-docs/stable/user_guide/timeseries.html#offset-aliases>`_ for more info on
            supported frequencies).
            If an integer, represents the step size of the pandas Index or pandas RangeIndex.
        fillna_value
            Optionally, a numeric value to fill missing values (NaNs) with.
        static_covariates
            Optionally, a set of static covariates to be added to the TimeSeries. Either a pandas Series or a pandas
            DataFrame. If a Series, the index represents the static variables. The covariates are globally 'applied'
            to all components of the TimeSeries. If a DataFrame, the columns represent the static variables and the
            rows represent the components of the uni/multivariate TimeSeries. If a single-row DataFrame, the covariates
            are globally 'applied' to all components of the TimeSeries. If a multi-row DataFrame, the number of
            rows must match the number of components of the TimeSeries (in this case, the number of columns in the CSV
            file). This adds control for component-specific static covariates.
        hierarchy
            Optionally, a dictionary describing the grouping(s) of the time series. The keys are component names, and
            for a given component name `c`, the value is a list of component names that `c` "belongs" to. For instance,
            if there is a `total` component, split both in two divisions `d1` and `d2` and in two regions `r1` and `r2`,
            and four products `d1r1` (in division `d1` and region `r1`), `d2r1`, `d1r2` and `d2r2`, the hierarchy would
            be encoded as follows.

            .. highlight:: python
            .. code-block:: python

                hierarchy={
                    "d1r1": ["d1", "r1"],
                    "d1r2": ["d1", "r2"],
                    "d2r1": ["d2", "r1"],
                    "d2r2": ["d2", "r2"],
                    "d1": ["total"],
                    "d2": ["total"],
                    "r1": ["total"],
                    "r2": ["total"]
                }
            ..
            The hierarchy can be used to reconcile forecasts (so that the sums of the forecasts at
            different levels are consistent), see `hierarchical reconciliation
            <https://unit8co.github.io/darts/generated_api/darts.dataprocessing.transformers.reconciliation.html>`_.

        **kwargs
            Optional arguments to be passed to `pandas.read_csv` function

        Returns
        -------
        TimeSeries
            A univariate or multivariate deterministic TimeSeries constructed from the inputs.
        """

        df = pd.read_csv(filepath_or_buffer=filepath_or_buffer, **kwargs)
        return cls.from_dataframe(
            df=df,
            time_col=time_col,
            value_cols=value_cols,
            fill_missing_dates=fill_missing_dates,
            freq=freq,
            fillna_value=fillna_value,
            static_covariates=static_covariates,
            hierarchy=hierarchy,
        )

    @classmethod
    def from_dataframe(
        cls,
        df: pd.DataFrame,
        time_col: Optional[str] = None,
        value_cols: Optional[Union[List[str], str]] = None,
        fill_missing_dates: Optional[bool] = False,
        freq: Optional[Union[str, int]] = None,
        fillna_value: Optional[float] = None,
        static_covariates: Optional[Union[pd.Series, pd.DataFrame]] = None,
        hierarchy: Optional[Dict] = None,
    ) -> Self:
        """
        Build a deterministic TimeSeries instance built from a selection of columns of a DataFrame.
        One column (or the DataFrame index) has to represent the time,
        and a list of columns `value_cols` has to represent the values for this time series.

        Parameters
        ----------
        df
            The DataFrame
        time_col
            The time column name. If set, the column will be cast to a pandas DatetimeIndex (if it contains
            timestamps) or a RangeIndex (if it contains integers).
            If not set, the DataFrame index will be used. In this case the DataFrame must contain an index that is
            either a pandas DatetimeIndex, a pandas RangeIndex, or a pandas Index that can be converted to a
            RangeIndex. It is better if the index has no holes; alternatively setting `fill_missing_dates` can in some
            cases solve these issues (filling holes with NaN, or with the provided `fillna_value` numeric value, if
            any).
        value_cols
            A string or list of strings representing the value column(s) to be extracted from the DataFrame. If set to
            `None`, the whole DataFrame will be used.
        fill_missing_dates
            Optionally, a boolean value indicating whether to fill missing dates (or indices in case of integer index)
            with NaN values. This requires either a provided `freq` or the possibility to infer the frequency from the
            provided timestamps. See :meth:`_fill_missing_dates() <TimeSeries._fill_missing_dates>` for more info.
        freq
            Optionally, a string or integer representing the frequency of the underlying index. This is useful in order
            to fill in missing values if some dates are missing and `fill_missing_dates` is set to `True`.
            If a string, represents the frequency of the pandas DatetimeIndex (see `offset aliases
            <https://pandas.pydata.org/pandas-docs/stable/user_guide/timeseries.html#offset-aliases>`_ for more info on
            supported frequencies).
            If an integer, represents the step size of the pandas Index or pandas RangeIndex.
        fillna_value
            Optionally, a numeric value to fill missing values (NaNs) with.
        static_covariates
            Optionally, a set of static covariates to be added to the TimeSeries. Either a pandas Series or a pandas
            DataFrame. If a Series, the index represents the static variables. The covariates are globally 'applied'
            to all components of the TimeSeries. If a DataFrame, the columns represent the static variables and the
            rows represent the components of the uni/multivariate TimeSeries. If a single-row DataFrame, the covariates
            are globally 'applied' to all components of the TimeSeries. If a multi-row DataFrame, the number of
            rows must match the number of components of the TimeSeries (in this case, the number of columns in
            ``value_cols``). This adds control for component-specific static covariates.
        hierarchy
            Optionally, a dictionary describing the grouping(s) of the time series. The keys are component names, and
            for a given component name `c`, the value is a list of component names that `c` "belongs" to. For instance,
            if there is a `total` component, split both in two divisions `d1` and `d2` and in two regions `r1` and `r2`,
            and four products `d1r1` (in division `d1` and region `r1`), `d2r1`, `d1r2` and `d2r2`, the hierarchy would
            be encoded as follows.

            .. highlight:: python
            .. code-block:: python

                hierarchy={
                    "d1r1": ["d1", "r1"],
                    "d1r2": ["d1", "r2"],
                    "d2r1": ["d2", "r1"],
                    "d2r2": ["d2", "r2"],
                    "d1": ["total"],
                    "d2": ["total"],
                    "r1": ["total"],
                    "r2": ["total"]
                }
            ..
            The hierarchy can be used to reconcile forecasts (so that the sums of the forecasts at
            different levels are consistent), see `hierarchical reconciliation
            <https://unit8co.github.io/darts/generated_api/darts.dataprocessing.transformers.reconciliation.html>`_.

        Returns
        -------
        TimeSeries
            A univariate or multivariate deterministic TimeSeries constructed from the inputs.
        """

        # get values
        if value_cols is None:
            series_df = df.loc[:, df.columns != time_col]
        else:
            if isinstance(value_cols, str):
                value_cols = [value_cols]
            series_df = df[value_cols]

        # get time index
        if time_col:
            if time_col not in df.columns:
                raise_log(AttributeError(f"time_col='{time_col}' is not present."))

            time_index = pd.Index([])
            time_col_vals = df[time_col]

            if np.issubdtype(time_col_vals.dtype, object):
                # Try to convert to integers if needed
                try:
                    time_col_vals = time_col_vals.astype(int)
                except ValueError:
                    pass

            if np.issubdtype(time_col_vals.dtype, np.integer):
                # We have to check all integers appear only once to have a valid index
                raise_if(
                    time_col_vals.duplicated().any(),
                    "The provided integer time index column contains duplicate values.",
                )

                # Temporarily use an integer Index to sort the values, and replace by a
                # RangeIndex in `TimeSeries.from_xarray()`
                time_index = pd.Index(time_col_vals)

            elif np.issubdtype(time_col_vals.dtype, object):
                # The integer conversion failed; try datetimes
                try:
                    time_index = pd.DatetimeIndex(time_col_vals)
                except ValueError:
                    raise_log(
                        AttributeError(
                            "'time_col' is of 'object' dtype but doesn't contain valid timestamps"
                        )
                    )
            elif np.issubdtype(time_col_vals.dtype, np.datetime64):
                time_index = pd.DatetimeIndex(time_col_vals)
            else:
                raise_log(
                    AttributeError(
                        "Invalid type of `time_col`: it needs to be of either 'str', 'datetime' or 'int' dtype."
                    )
                )
            time_index.name = time_col
        else:
            raise_if_not(
                isinstance(df.index, VALID_INDEX_TYPES)
                or np.issubdtype(df.index.dtype, np.integer),
                "If time_col is not specified, the DataFrame must be indexed either with "
                "a DatetimeIndex, a RangeIndex, or an integer Index that can be converted into a RangeIndex",
                logger,
            )
            # BUGFIX : force time-index to be timezone naive as xarray doesn't support it
            # pandas.DataFrame loses the tz information if it's not its index
            if isinstance(df.index, pd.DatetimeIndex) and df.index.tz is not None:
                logger.warning(
                    "The provided DatetimeIndex was associated with a timezone, which is currently not supported "
                    "by xarray. To avoid unexpected behaviour, the tz information was removed. Consider calling "
                    f"`ts.time_index.tz_localize({df.index.tz})` when exporting the results."
                    "To plot the series with the right time steps, consider setting the matplotlib.pyplot "
                    "`rcParams['timezone']` parameter to automatically convert the time axis back to the "
                    "original timezone."
                )
                time_index = df.index.tz_localize(None)
            else:
                time_index = df.index

        if not time_index.name:
            time_index.name = time_col if time_col else DIMS[0]

        xa = xr.DataArray(
            series_df.values[:, :, np.newaxis],
            dims=(time_index.name,) + DIMS[-2:],
            coords={time_index.name: time_index, DIMS[1]: series_df.columns},
            attrs={STATIC_COV_TAG: static_covariates, HIERARCHY_TAG: hierarchy},
        )

        return cls.from_xarray(
            xa=xa,
            fill_missing_dates=fill_missing_dates,
            freq=freq,
            fillna_value=fillna_value,
        )

    @classmethod
    def from_group_dataframe(
        cls,
        df: pd.DataFrame,
        group_cols: Union[List[str], str],
        time_col: Optional[str] = None,
        value_cols: Optional[Union[List[str], str]] = None,
        static_cols: Optional[Union[List[str], str]] = None,
        fill_missing_dates: Optional[bool] = False,
        freq: Optional[Union[str, int]] = None,
        fillna_value: Optional[float] = None,
    ) -> List["TimeSeries"]:
        """
        Build a list of TimeSeries instances grouped by a selection of columns from a DataFrame.
        One column (or the DataFrame index) has to represent the time,
        a list of columns `group_cols` must be used for extracting the individual TimeSeries by groups,
        and a list of columns `value_cols` has to represent the values for the individual time series.
        Values from columns ``group_cols`` and ``static_cols`` are added as static covariates to the resulting
        TimeSeries objects. These can be viewed with `my_series.static_covariates`. Different to `group_cols`,
        `static_cols` only adds the static values but are not used to extract the TimeSeries groups.

        Parameters
        ----------
        df
            The DataFrame
        group_cols
            A string or list of strings representing the columns from the DataFrame by which to extract the
            individual TimeSeries groups.
        time_col
            The time column name. If set, the column will be cast to a pandas DatetimeIndex (if it contains
            timestamps) or a RangeIndex (if it contains integers).
            If not set, the DataFrame index will be used. In this case the DataFrame must contain an index that is
            either a pandas DatetimeIndex, a pandas RangeIndex, or a pandas Index that can be converted to a
            RangeIndex. Be aware that the index must represents the actual index of each individual time series group
            (can contain non-unique values). It is better if the index has no holes; alternatively setting
            `fill_missing_dates` can in some cases solve these issues (filling holes with NaN, or with the provided
            `fillna_value` numeric value, if any).
        value_cols
            A string or list of strings representing the value column(s) to be extracted from the DataFrame. If set to
            `None`, the whole DataFrame will be used.
        static_cols
            A string or list of strings representing static variable columns from the DataFrame that should be
            appended as static covariates to the resulting TimeSeries groups. Different to `group_cols`, the
            DataFrame is not grouped by these columns. Note that for every group, there must be exactly one
            unique value.
        fill_missing_dates
            Optionally, a boolean value indicating whether to fill missing dates (or indices in case of integer index)
            with NaN values. This requires either a provided `freq` or the possibility to infer the frequency from the
            provided timestamps. See :meth:`_fill_missing_dates() <TimeSeries._fill_missing_dates>` for more info.
        freq
            Optionally, a string or integer representing the frequency of the underlying index. This is useful in order
            to fill in missing values if some dates are missing and `fill_missing_dates` is set to `True`.
            If a string, represents the frequency of the pandas DatetimeIndex (see `offset aliases
            <https://pandas.pydata.org/pandas-docs/stable/user_guide/timeseries.html#offset-aliases>`_ for more info on
            supported frequencies).
            If an integer, represents the step size of the pandas Index or pandas RangeIndex.
        fillna_value
            Optionally, a numeric value to fill missing values (NaNs) with.

        Returns
        -------
        List[TimeSeries]
            A list containing a univariate or multivariate deterministic TimeSeries per group in the DataFrame.
        """
        if time_col is None and df.index.is_monotonic_increasing:
            logger.warning(
                "UserWarning: `time_col` was not set and `df` has a monotonically increasing (time) index. This "
                "results in time series groups with non-overlapping (time) index. You can ignore this warning if the "
                "index represents the actual index of each individual time series group."
            )

        group_cols = [group_cols] if not isinstance(group_cols, list) else group_cols
        if static_cols is not None:
            static_cols = (
                [static_cols] if not isinstance(static_cols, list) else static_cols
            )
        else:
            static_cols = []
        static_cov_cols = group_cols + static_cols

        # split df by groups, and store group values and static values (static covariates)
        # single elements group columns must be unpacked for same groupby() behavior across different pandas versions
        splits = []
        for static_cov_vals, group in df.groupby(
            group_cols[0] if len(group_cols) == 1 else group_cols
        ):
            static_cov_vals = (
                (static_cov_vals,)
                if not isinstance(static_cov_vals, tuple)
                else static_cov_vals
            )
            # check that for each group there is only one unique value per column in `static_cols`
            if static_cols:
                static_cols_valid = [
                    len(group[col].unique()) == 1 for col in static_cols
                ]
                if not all(static_cols_valid):
                    # encountered performance issues when evaluating the error message from below in every
                    # iteration with `raise_if_not(all(static_cols_valid), message, logger)`
                    invalid_cols = [
                        static_col
                        for static_col, is_valid in zip(static_cols, static_cols_valid)
                        if not is_valid
                    ]
                    raise_if(
                        True,
                        f"Encountered more than one unique value in group {group} for given static columns: "
                        f"{invalid_cols}.",
                        logger,
                    )
                # add the static covariates to the group values
                static_cov_vals += tuple(group[static_cols].values[0])
            # store static covariate Series and group DataFrame (without static cov columns)
            splits.append(
                (
                    pd.DataFrame([static_cov_vals], columns=static_cov_cols),
                    group.drop(columns=static_cov_cols),
                )
            )

        # create a list with multiple TimeSeries and add static covariates
        return [
            TimeSeries.from_dataframe(
                df=split,
                time_col=time_col,
                value_cols=value_cols,
                fill_missing_dates=fill_missing_dates,
                freq=freq,
                fillna_value=fillna_value,
                static_covariates=static_covs,
            )
            for static_covs, split in splits
        ]

    @classmethod
    def from_series(
        cls,
        pd_series: pd.Series,
        fill_missing_dates: Optional[bool] = False,
        freq: Optional[Union[str, int]] = None,
        fillna_value: Optional[float] = None,
        static_covariates: Optional[Union[pd.Series, pd.DataFrame]] = None,
    ) -> Self:
        """
        Build a univariate deterministic series from a pandas Series.

        The series must contain an index that is either a pandas DatetimeIndex, a pandas RangeIndex, or a pandas Index
        that can be converted into a RangeIndex. It is better if the index has no holes; alternatively setting
        `fill_missing_dates` can in some cases solve these issues (filling holes with NaN, or with the provided
        `fillna_value` numeric value, if any).

        Parameters
        ----------
        pd_series
            The pandas Series instance.
        fill_missing_dates
            Optionally, a boolean value indicating whether to fill missing dates (or indices in case of integer index)
            with NaN values. This requires either a provided `freq` or the possibility to infer the frequency from the
            provided timestamps. See :meth:`_fill_missing_dates() <TimeSeries._fill_missing_dates>` for more info.
        freq
            Optionally, a string or integer representing the frequency of the underlying index. This is useful in order
            to fill in missing values if some dates are missing and `fill_missing_dates` is set to `True`.
            If a string, represents the frequency of the pandas DatetimeIndex (see `offset aliases
            <https://pandas.pydata.org/pandas-docs/stable/user_guide/timeseries.html#offset-aliases>`_ for more info on
            supported frequencies).
            If an integer, represents the step size of the pandas Index or pandas RangeIndex.
        fillna_value
            Optionally, a numeric value to fill missing values (NaNs) with.
        static_covariates
            Optionally, a set of static covariates to be added to the TimeSeries. Either a pandas Series or a
            single-row pandas DataFrame. If a Series, the index represents the static variables. If a DataFrame, the
            columns represent the static variables and the single row represents the univariate TimeSeries component.

        Returns
        -------
        TimeSeries
            A univariate and deterministic TimeSeries constructed from the inputs.
        """
        df = pd.DataFrame(pd_series)
        return cls.from_dataframe(
            df,
            time_col=None,
            value_cols=None,
            fill_missing_dates=fill_missing_dates,
            freq=freq,
            fillna_value=fillna_value,
            static_covariates=static_covariates,
        )

    @classmethod
    def from_times_and_values(
        cls,
        times: Union[pd.DatetimeIndex, pd.RangeIndex, pd.Index],
        values: np.ndarray,
        fill_missing_dates: Optional[bool] = False,
        freq: Optional[Union[str, int]] = None,
        columns: Optional[pd._typing.Axes] = None,
        fillna_value: Optional[float] = None,
        static_covariates: Optional[Union[pd.Series, pd.DataFrame]] = None,
        hierarchy: Optional[Dict] = None,
    ) -> Self:
        """
        Build a series from a time index and value array.

        Parameters
        ----------
        times
            A pandas DateTimeIndex, RangeIndex, or Index that can be converted to a RangeIndex representing the time
            axis for the time series. It is better if the index has no holes; alternatively setting
            `fill_missing_dates` can in some cases solve these issues (filling holes with NaN, or with the provided
            `fillna_value` numeric value, if any).
        values
            A Numpy array of values for the TimeSeries. Both 2-dimensional arrays, for deterministic series,
            and 3-dimensional arrays, for probabilistic series, are accepted. In the former case the dimensions
            should be (time, component), and in the latter case (time, component, sample).
        fill_missing_dates
            Optionally, a boolean value indicating whether to fill missing dates (or indices in case of integer index)
            with NaN values. This requires either a provided `freq` or the possibility to infer the frequency from the
            provided timestamps. See :meth:`_fill_missing_dates() <TimeSeries._fill_missing_dates>` for more info.
        freq
            Optionally, a string or integer representing the frequency of the underlying index. This is useful in order
            to fill in missing values if some dates are missing and `fill_missing_dates` is set to `True`.
            If a string, represents the frequency of the pandas DatetimeIndex (see `offset aliases
            <https://pandas.pydata.org/pandas-docs/stable/user_guide/timeseries.html#offset-aliases>`_ for more info on
            supported frequencies).
            If an integer, represents the step size of the pandas Index or pandas RangeIndex.
        columns
            Columns to be used by the underlying pandas DataFrame.
        fillna_value
            Optionally, a numeric value to fill missing values (NaNs) with.
        static_covariates
            Optionally, a set of static covariates to be added to the TimeSeries. Either a pandas Series or a pandas
            DataFrame. If a Series, the index represents the static variables. The covariates are globally 'applied'
            to all components of the TimeSeries. If a DataFrame, the columns represent the static variables and the
            rows represent the components of the uni/multivariate TimeSeries. If a single-row DataFrame, the covariates
            are globally 'applied' to all components of the TimeSeries. If a multi-row DataFrame, the number of
            rows must match the number of components of the TimeSeries (in this case, the number of columns in
            ``values``). This adds control for component-specific static covariates.
        hierarchy
            Optionally, a dictionary describing the grouping(s) of the time series. The keys are component names, and
            for a given component name `c`, the value is a list of component names that `c` "belongs" to. For instance,
            if there is a `total` component, split both in two divisions `d1` and `d2` and in two regions `r1` and `r2`,
            and four products `d1r1` (in division `d1` and region `r1`), `d2r1`, `d1r2` and `d2r2`, the hierarchy would
            be encoded as follows.

            .. highlight:: python
            .. code-block:: python

                hierarchy={
                    "d1r1": ["d1", "r1"],
                    "d1r2": ["d1", "r2"],
                    "d2r1": ["d2", "r1"],
                    "d2r2": ["d2", "r2"],
                    "d1": ["total"],
                    "d2": ["total"],
                    "r1": ["total"],
                    "r2": ["total"]
                }
            ..
            The hierarchy can be used to reconcile forecasts (so that the sums of the forecasts at
            different levels are consistent), see `hierarchical reconciliation
            <https://unit8co.github.io/darts/generated_api/darts.dataprocessing.transformers.reconciliation.html>`_.

        Returns
        -------
        TimeSeries
            A TimeSeries constructed from the inputs.
        """
        raise_if_not(
            isinstance(times, VALID_INDEX_TYPES)
            or np.issubdtype(times.dtype, np.integer),
            "the `times` argument must be a RangeIndex, or a DateTimeIndex. Use "
            "TimeSeries.from_values() if you want to use an automatic RangeIndex.",
        )

        # BUGFIX : force time-index to be timezone naive as xarray doesn't support it
        if isinstance(times, pd.DatetimeIndex) and times.tz is not None:
            logger.warning(
                "The `times` argument was associated with a timezone, which is currently not supported "
                "by xarray. To avoid unexpected behaviour, the tz information was removed. Consider calling "
                f"`ts.time_index.tz_localize({times.tz})` when exporting the results."
                "To plot the series with the right time steps, consider setting the matplotlib.pyplot "
                "`rcParams['timezone']` parameter to automatically convert the time axis back to the "
                "original timezone."
            )
            times = times.tz_localize(None)

        times_name = DIMS[0] if not times.name else times.name

        # avoid copying if data is already np.ndarray:
        values = np.array(values) if not isinstance(values, np.ndarray) else values

        if len(values.shape) == 1:
            values = np.expand_dims(values, 1)
        if len(values.shape) == 2:
            values = np.expand_dims(values, 2)

        coords = {times_name: times}
        if columns is not None:
            coords[DIMS[1]] = columns

        xa = xr.DataArray(
            values,
            dims=(times_name,) + DIMS[-2:],
            coords=coords,
            attrs={STATIC_COV_TAG: static_covariates, HIERARCHY_TAG: hierarchy},
        )

        return cls.from_xarray(
            xa=xa,
            fill_missing_dates=fill_missing_dates,
            freq=freq,
            fillna_value=fillna_value,
        )

    @classmethod
    def from_values(
        cls,
        values: np.ndarray,
        columns: Optional[pd._typing.Axes] = None,
        fillna_value: Optional[float] = None,
        static_covariates: Optional[Union[pd.Series, pd.DataFrame]] = None,
        hierarchy: Optional[Dict] = None,
    ) -> Self:
        """
        Build an integer-indexed series from an array of values.
        The series will have an integer index (RangeIndex).

        Parameters
        ----------
        values
            A Numpy array of values for the TimeSeries. Both 2-dimensional arrays, for deterministic series,
            and 3-dimensional arrays, for probabilistic series, are accepted. In the former case the dimensions
            should be (time, component), and in the latter case (time, component, sample).
        columns
            Columns to be used by the underlying pandas DataFrame.
        fillna_value
            Optionally, a numeric value to fill missing values (NaNs) with.
        static_covariates
            Optionally, a set of static covariates to be added to the TimeSeries. Either a pandas Series or a pandas
            DataFrame. If a Series, the index represents the static variables. The covariates are globally 'applied'
            to all components of the TimeSeries. If a DataFrame, the columns represent the static variables and the
            rows represent the components of the uni/multivariate TimeSeries. If a single-row DataFrame, the covariates
            are globally 'applied' to all components of the TimeSeries. If a multi-row DataFrame, the number of
            rows must match the number of components of the TimeSeries (in this case, the number of columns in
            ``values``). This adds control for component-specific static covariates.
        hierarchy
            Optionally, a dictionary describing the grouping(s) of the time series. The keys are component names, and
            for a given component name `c`, the value is a list of component names that `c` "belongs" to. For instance,
            if there is a `total` component, split both in two divisions `d1` and `d2` and in two regions `r1` and `r2`,
            and four products `d1r1` (in division `d1` and region `r1`), `d2r1`, `d1r2` and `d2r2`, the hierarchy would
            be encoded as follows.

            .. highlight:: python
            .. code-block:: python

                hierarchy={
                    "d1r1": ["d1", "r1"],
                    "d1r2": ["d1", "r2"],
                    "d2r1": ["d2", "r1"],
                    "d2r2": ["d2", "r2"],
                    "d1": ["total"],
                    "d2": ["total"],
                    "r1": ["total"],
                    "r2": ["total"]
                }
            ..
            The hierarchy can be used to reconcile forecasts (so that the sums of the forecasts at
            different levels are consistent), see `hierarchical reconciliation
            <https://unit8co.github.io/darts/generated_api/darts.dataprocessing.transformers.reconciliation.html>`_.

        Returns
        -------
        TimeSeries
            A TimeSeries constructed from the inputs.
        """
        time_index = pd.RangeIndex(0, len(values), 1)
        values_ = (
            np.reshape(values, (len(values), 1)) if len(values.shape) == 1 else values
        )

        return cls.from_times_and_values(
            times=time_index,
            values=values_,
            fill_missing_dates=False,
            freq=None,
            columns=columns,
            fillna_value=fillna_value,
            static_covariates=static_covariates,
            hierarchy=hierarchy,
        )

    @classmethod
    def from_json(
        cls,
        json_str: str,
        static_covariates: Optional[Union[pd.Series, pd.DataFrame]] = None,
        hierarchy: Optional[Dict] = None,
    ) -> Self:
        """
        Build a series from the JSON String representation of a ``TimeSeries``
        (produced using :func:`TimeSeries.to_json()`).

        At the moment this only supports deterministic time series (i.e., made of 1 sample).

        Parameters
        ----------
        json_str
            The JSON String to convert
        static_covariates
            Optionally, a set of static covariates to be added to the TimeSeries. Either a pandas Series or a pandas
            DataFrame. If a Series, the index represents the static variables. The covariates are globally 'applied'
            to all components of the TimeSeries. If a DataFrame, the columns represent the static variables and the
            rows represent the components of the uni/multivariate TimeSeries. If a single-row DataFrame, the covariates
            are globally 'applied' to all components of the TimeSeries. If a multi-row DataFrame, the number of
            rows must match the number of components of the TimeSeries (in this case, the number of columns in
            ``value_cols``). This adds control for component-specific static covariates.
        hierarchy
            Optionally, a dictionary describing the grouping(s) of the time series. The keys are component names, and
            for a given component name `c`, the value is a list of component names that `c` "belongs" to. For instance,
            if there is a `total` component, split both in two divisions `d1` and `d2` and in two regions `r1` and `r2`,
            and four products `d1r1` (in division `d1` and region `r1`), `d2r1`, `d1r2` and `d2r2`, the hierarchy would
            be encoded as follows.

            .. highlight:: python
            .. code-block:: python

                hierarchy={
                    "d1r1": ["d1", "r1"],
                    "d1r2": ["d1", "r2"],
                    "d2r1": ["d2", "r1"],
                    "d2r2": ["d2", "r2"],
                    "d1": ["total"],
                    "d2": ["total"],
                    "r1": ["total"],
                    "r2": ["total"]
                }
            ..
            The hierarchy can be used to reconcile forecasts (so that the sums of the forecasts at
            different levels are consistent), see `hierarchical reconciliation
            <https://unit8co.github.io/darts/generated_api/darts.dataprocessing.transformers.reconciliation.html>`_.

        Returns
        -------
        TimeSeries
            The time series object converted from the JSON String
        """
        df = pd.read_json(json_str, orient="split")
        return cls.from_dataframe(
            df, static_covariates=static_covariates, hierarchy=hierarchy
        )

    @classmethod
    def from_pickle(cls, path: str) -> Self:
        """
        Read a pickled ``TimeSeries``.

        Parameters
        ----------
        path : string
            path pointing to a pickle file that will be loaded

        Returns
        -------
        TimeSeries
            timeseries object loaded from file

        Notes
        -----
        Xarray docs [1]_ suggest not using pickle as a long-term data storage.

        References
        ----------
        .. [1] http://xarray.pydata.org/en/stable/user-guide/io.html#pickle
        """
        with open(path, "rb") as fh:
            return pickle.load(fh)

    """
    Properties
    ==========
    """

    @property
    def static_covariates(self) -> Optional[pd.DataFrame]:
        """
        Returns the static covariates contained in the series as a pandas DataFrame.
        The columns represent the static variables and the rows represent the components of the uni/multivariate
        series.
        """
        return self._xa.attrs.get(STATIC_COV_TAG, None)

    @property
    def hierarchy(self) -> Optional[Dict]:
        """
        The hierarchy of this TimeSeries, if any.
        If set, the hierarchy is encoded as a dictionary, whose keys are individual components
        and values are the set of parent(s) of these components in the hierarchy.
        """
        return self._xa.attrs.get(HIERARCHY_TAG, None)

    @property
    def has_hierarchy(self) -> bool:
        """Whether this series is hierarchical or not."""
        return self.hierarchy is not None

    @property
    def top_level_component(self) -> Optional[str]:
        """
        The top level component name of this series, or None if the series has no hierarchy.
        """
        return self._top_level_component

    @property
    def bottom_level_components(self) -> Optional[List[str]]:
        """
        The bottom level component names of this series, or None if the series has no hierarchy.
        """
        return self._bottom_level_components

    @property
    def top_level_series(self) -> Optional["TimeSeries"]:
        """
        The univariate series containing the single top-level component of this series,
        or None if the series has no hierarchy.
        """
        return self[self.top_level_component] if self.has_hierarchy else None

    @property
    def bottom_level_series(self) -> Optional[List["TimeSeries"]]:
        """
        The series containing the bottom-level components of this series in the same
        order as they appear in the series, or None if the series has no hierarchy.

        The returned series is multivariate if there are multiple bottom components.
        """
        return (
            self[[c for c in self.components if c in self.bottom_level_components]]
            if self.has_hierarchy
            else None
        )

    @property
    def n_samples(self):
        """Number of samples contained in the series."""
        return len(self._xa.sample)

    @property
    def n_components(self):
        """Number of components (dimensions) contained in the series."""
        return len(self._xa.component)

    @property
    def width(self):
        """ "Width" (= number of components) of the series."""
        return self.n_components

    @property
    def n_timesteps(self):
        """Number of time steps in the series."""
        return len(self._time_index)

    @property
    def is_deterministic(self):
        """Whether this series is deterministic."""
        return self.n_samples == 1

    @property
    def is_stochastic(self):
        """Whether this series is stochastic."""
        return not self.is_deterministic

    @property
    def is_probabilistic(self):
        """Whether this series is stochastic (= probabilistic)."""
        return self.is_stochastic

    @property
    def is_univariate(self):
        """Whether this series is univariate."""
        return self.n_components == 1

    @property
    def freq(self):
        """The frequency of the series."""
        return self._freq

    @property
    def freq_str(self):
        """The frequency string representation of the series."""
        return self._freq_str

    @property
    def dtype(self):
        """The dtype of the series' values."""
        return self._xa.values.dtype

    @property
    def components(self):
        """The names of the components, as a Pandas Index."""
        return self._xa.get_index(DIMS[1]).copy()

    @property
    def columns(self):
        """The names of the components, as a Pandas Index."""
        return self.components

    @property
    def time_index(self) -> Union[pd.DatetimeIndex, pd.RangeIndex]:
        """The time index of this time series."""
        return self._time_index.copy()

    @property
    def time_dim(self) -> str:
        """The name of the time dimension for this time series."""
        return self._time_dim

    @property
    def has_datetime_index(self) -> bool:
        """Whether this series is indexed with a DatetimeIndex (otherwise it is indexed with an RangeIndex)."""
        return self._has_datetime_index

    @property
    def has_range_index(self) -> bool:
        """Whether this series is indexed with an RangeIndex (otherwise it is indexed with a DatetimeIndex)."""
        return not self._has_datetime_index

    @property
    def has_static_covariates(self) -> bool:
        """Whether this series contains static covariates."""
        return self.static_covariates is not None

    @property
    def duration(self) -> Union[pd.Timedelta, int]:
        """The duration of this time series (as a time delta or int)."""
        return self._time_index[-1] - self._time_index[0]

    """
    Some asserts
    =============
    """

    # TODO: put at the bottom

    def _assert_univariate(self):
        if not self.is_univariate:
            raise_log(
                AssertionError(
                    "Only univariate TimeSeries instances support this method"
                ),
                logger,
            )

    def _assert_deterministic(self):
        if not self.is_deterministic:
            raise_log(
                AssertionError(
                    "Only deterministic TimeSeries (with 1 sample) instances support this method"
                ),
                logger,
            )

    def _assert_stochastic(self):
        if not self.is_stochastic:
            raise_log(
                AssertionError(
                    "Only non-deterministic TimeSeries (with more than 1 samples) "
                    "instances support this method"
                ),
                logger,
            )

    def _raise_if_not_within(self, ts: Union[pd.Timestamp, int]):
        if isinstance(ts, pd.Timestamp):
            # Not that the converse doesn't apply (a time-indexed series can be called with an integer)
            raise_if_not(
                self._has_datetime_index,
                "Function called with a timestamp, but series not time-indexed.",
                logger,
            )
            is_inside = self.start_time() <= ts <= self.end_time()
        else:
            if self._has_datetime_index:
                is_inside = 0 <= ts <= len(self)
            else:
                is_inside = self.start_time() <= ts <= self.end_time()

        raise_if_not(
            is_inside,
            "Timestamp must be between {} and {}".format(
                self.start_time(), self.end_time()
            ),
            logger,
        )

    def _get_first_timestamp_after(self, ts: pd.Timestamp) -> pd.Timestamp:
        return next(filter(lambda t: t >= ts, self._time_index))

    def _get_last_timestamp_before(self, ts: pd.Timestamp) -> pd.Timestamp:
        return next(filter(lambda t: t <= ts, self._time_index[::-1]))

    """
    Export functions
    ================
    """

    def data_array(self, copy=True) -> xr.DataArray:
        """
        Return the ``xarray.DataArray`` representation underlying this series.

        Parameters
        ----------
        copy
            Whether to return a copy of the series. Leave it to True unless you know what you are doing.

        Returns
        -------
        xarray.DataArray
            The xarray DataArray underlying this time series.
        """
        return self._xa.copy() if copy else self._xa

    def pd_series(self, copy=True) -> pd.Series:
        """
        Return a Pandas Series representation of this univariate deterministic time series.

        Works only for univariate series that are deterministic (i.e., made of 1 sample).

        Parameters
        ----------
        copy
            Whether to return a copy of the series. Leave it to True unless you know what you are doing.

        Returns
        -------
        pandas.Series
            A Pandas Series representation of this univariate time series.
        """
        self._assert_univariate()
        self._assert_deterministic()
        if copy:
            return pd.Series(
                self._xa[:, 0, 0].values.copy(), index=self._time_index.copy()
            )
        else:
            return pd.Series(self._xa[:, 0, 0].values, index=self._time_index)

    def pd_dataframe(self, copy=True, suppress_warnings=False) -> pd.DataFrame:
        """
        Return a Pandas DataFrame representation of this time series.

        Each of the series components will appear as a column in the DataFrame.
        If the series is stochastic, the samples are returned as columns of the dataframe with column names
        as 'component_s#' (e.g. with two components and two samples:
        'comp0_s0', 'comp0_s1' 'comp1_s0' 'comp1_s1').

        Parameters
        ----------
        copy
            Whether to return a copy of the dataframe. Leave it to True unless you know what you are doing.

        Returns
        -------
        pandas.DataFrame
            The Pandas DataFrame representation of this time series
        """
        if not self.is_deterministic:
            if not suppress_warnings:
                logger.warning(
                    "You are transforming a stochastic TimeSeries (i.e., contains several samples). "
                    "The resulting DataFrame is a 2D object with all samples on the columns. "
                    "If this is not the expected behavior consider calling a function "
                    "adapted to stochastic TimeSeries like quantile_df()."
                )

            comp_name = list(self.components)
            samples = range(self.n_samples)
            df_col_names = [
                "_s".join((comp_name, str(sample_id)))
                for comp_name, sample_id in itertools.product(comp_name, samples)
            ]

            if copy:
                return pd.DataFrame(
                    self._xa.stack(data=(DIMS[1], DIMS[2])).values.copy(),
                    index=self._time_index.copy(),
                    columns=df_col_names.copy(),
                )
            else:
                return pd.DataFrame(
                    self._xa.stack(data=(DIMS[1], DIMS[2])).values,
                    index=self._time_index,
                    columns=df_col_names,
                )
        else:
            if copy:
                return pd.DataFrame(
                    self._xa[:, :, 0].values.copy(),
                    index=self._time_index.copy(),
                    columns=self._xa.get_index(DIMS[1]).copy(),
                )
            else:
                return pd.DataFrame(
                    self._xa[:, :, 0].values,
                    index=self._time_index,
                    columns=self._xa.get_index(DIMS[1]),
                )

    def quantile_df(self, quantile=0.5) -> pd.DataFrame:
        """
        Return a Pandas DataFrame containing the single desired quantile of each component (over the samples).

        Each of the series components will appear as a column in the DataFrame. The column will be named
        "<component>_X", where "<component>" is the column name corresponding to this component, and "X"
        is the quantile value.
        The quantile columns represent the marginal distributions of the components of this series.

        This works only on stochastic series (i.e., with more than 1 sample)

        Parameters
        ----------
        quantile
            The desired quantile value. The value must be represented as a fraction
            (between 0 and 1 inclusive). For instance, `0.5` will return a DataFrame
            containing the median of the (marginal) distribution of each component.

        Returns
        -------
        pandas.DataFrame
            The Pandas DataFrame containing the desired quantile for each component.
        """
        self._assert_stochastic()
        raise_if_not(
            0 <= quantile <= 1,
            "The quantile values must be expressed as fraction (between 0 and 1 inclusive).",
            logger,
        )

        # column names
        cnames = [s + f"_{quantile}" for s in self.columns]

        return pd.DataFrame(
            self._xa.quantile(q=quantile, dim=DIMS[2]),
            index=self._time_index,
            columns=cnames,
        )

    def quantile_timeseries(self, quantile=0.5, **kwargs) -> Self:
        """
        Return a deterministic ``TimeSeries`` containing the single desired quantile of each component
        (over the samples) of this stochastic ``TimeSeries``.

        The components in the new series are named "<component>_X", where "<component>"
        is the column name corresponding to this component, and "X" is the quantile value.
        The quantile columns represent the marginal distributions of the components of this series.

        This works only on stochastic series (i.e., with more than 1 sample)

        Parameters
        ----------
        quantile
            The desired quantile value. The value must be represented as a fraction
            (between 0 and 1 inclusive). For instance, `0.5` will return a TimeSeries
            containing the median of the (marginal) distribution of each component.
        kwargs
            Other keyword arguments are passed down to `numpy.quantile()`

        Returns
        -------
        TimeSeries
            The TimeSeries containing the desired quantile for each component.
        """
        self._assert_stochastic()
        raise_if_not(
            0 <= quantile <= 1,
            "The quantile values must be expressed as fraction (between 0 and 1 inclusive).",
            logger,
        )

        # component names
        cnames = [f"{comp}_{quantile}" for comp in self.components]

        new_data = np.quantile(
            self._xa.values,
            q=quantile,
            axis=2,
            overwrite_input=False,
            keepdims=True,
            **kwargs,
        )
        new_xa = xr.DataArray(
            new_data,
            dims=self._xa.dims,
            coords={self._xa.dims[0]: self.time_index, DIMS[1]: pd.Index(cnames)},
            attrs=self._xa.attrs,
        )

        return self.__class__(new_xa)

    def quantiles_df(self, quantiles: Tuple[float] = (0.1, 0.5, 0.9)) -> pd.DataFrame:
        """
        Return a Pandas DataFrame containing the desired quantiles of each component (over the samples).

        Each of the series components will appear as a column in the DataFrame. The column will be named
        "<component>_X", where "<component>" is the column name corresponding to this component, and "X"
        is the quantile value.
        The quantiles represent the marginal distributions of the components of this series.

        This works only on stochastic series (i.e., with more than 1 sample)

        Parameters
        ----------
        quantiles
            Tuple containing the desired quantiles. The values must be represented as fractions
            (between 0 and 1 inclusive). For instance, `(0.1, 0.5, 0.9)` will return a DataFrame
            containing the 10th-percentile, median and 90th-percentile of the (marginal) distribution of each component.

        Returns
        -------
        pandas.DataFrame
            The Pandas DataFrame containing the quantiles for each component.
        """
        return pd.concat(
            [
                self.quantile_timeseries(quantile).pd_dataframe()
                for quantile in quantiles
            ],
            axis=1,
        )

    def astype(self, dtype: Union[str, np.dtype]) -> Self:
        """
        Converts this series to a new series with desired dtype.

        Parameters
        ----------
        dtype
            A NumPy dtype (np.float32 or np.float64)

        Returns
        -------
        TimeSeries
            A TimeSeries having the desired dtype.
        """
        return self.__class__(self._xa.astype(dtype))

    def start_time(self) -> Union[pd.Timestamp, int]:
        """
        Start time of the series.

        Returns
        -------
        Union[pandas.Timestamp, int]
            A timestamp containing the first time of the TimeSeries (if indexed by DatetimeIndex),
            or an integer (if indexed by RangeIndex)
        """
        return self._time_index[0]

    def end_time(self) -> Union[pd.Timestamp, int]:
        """
        End time of the series.

        Returns
        -------
        Union[pandas.Timestamp, int]
            A timestamp containing the last time of the TimeSeries (if indexed by DatetimeIndex),
            or an integer (if indexed by RangeIndex)
        """
        return self._time_index[-1]

    def first_value(self) -> float:
        """
        First value of this univariate series.

        Returns
        -------
        float
            The first value of this univariate deterministic time series
        """
        self._assert_univariate()
        self._assert_deterministic()
        return float(self._xa[0, 0, 0])

    def last_value(self) -> float:
        """
        Last value of this univariate series.

        Returns
        -------
        float
            The last value of this univariate deterministic time series
        """
        self._assert_univariate()
        self._assert_deterministic()
        return float(self._xa[-1, 0, 0])

    def first_values(self) -> np.ndarray:
        """
        First values of this potentially multivariate series.

        Returns
        -------
        np.ndarray
            The first values of every component of this deterministic time series
        """
        self._assert_deterministic()
        return self._xa.values[0, :, 0].copy()

    def last_values(self) -> np.ndarray:
        """
        Last values of this potentially multivariate series.

        Returns
        -------
        np.ndarray
            The last values of every component of this deterministic time series
        """
        self._assert_deterministic()
        return self._xa.values[-1, :, 0].copy()

    def values(self, copy: bool = True, sample: int = 0) -> np.ndarray:
        """
        Return a 2-D array of shape (time, component), containing this series' values for one `sample`.

        Parameters
        ----------
        copy
            Whether to return a copy of the values, otherwise returns a view.
            Leave it to True unless you know what you are doing.
        sample
            For stochastic series, the sample for which to return values. Default: 0 (first sample).

        Returns
        -------
        numpy.ndarray
            The values composing the time series.
        """
        raise_if(
            self.is_deterministic and sample != 0,
            "This series contains one sample only (deterministic),"
            "so only sample=0 is accepted.",
            logger,
        )
        if copy:
            return np.copy(self._xa.values[:, :, sample])
        else:
            return self._xa.values[:, :, sample]

    def random_component_values(self, copy: bool = True) -> np.array:
        """
        Return a 2-D array of shape (time, component), containing the values for
        one sample taken uniformly at random among this series' samples.

        Parameters
        ----------
        copy
            Whether to return a copy of the values, otherwise returns a view.
            Leave it to True unless you know what you are doing.

        Returns
        -------
        numpy.ndarray
            The values composing one sample taken at random from the time series.
        """
        sample = np.random.randint(low=0, high=self.n_samples)
        if copy:
            return np.copy(self._xa.values[:, :, sample])
        else:
            return self._xa.values[:, :, sample]

    def all_values(self, copy: bool = True) -> np.ndarray:
        """
        Return a 3-D array of dimension (time, component, sample),
        containing this series' values for all samples.

        Parameters
        ----------
        copy
            Whether to return a copy of the values, otherwise returns a view.
            Leave it to True unless you know what you are doing.

        Returns
        -------
        numpy.ndarray
            The values composing the time series.
        """
        if copy:
            return np.copy(self._xa.values)
        else:
            return self._xa.values

    def univariate_values(self, copy: bool = True, sample: int = 0) -> np.ndarray:
        """
        Return a 1-D Numpy array of shape (time,),
        containing this univariate series' values for one `sample`.

        Parameters
        ----------
        copy
            Whether to return a copy of the values. Leave it to True unless you know what you are doing.
        sample
            For stochastic series, the sample for which to return values. Default: 0 (first sample).

        Returns
        -------
        numpy.ndarray
            The values composing the time series guaranteed to be univariate.
        """

        self._assert_univariate()
        if copy:
            return np.copy(self._xa[:, 0, sample].values)
        else:
            return self._xa[:, 0, sample].values

    def static_covariates_values(self, copy: bool = True) -> Optional[np.ndarray]:
        """
        Return a 2-D array of dimension (component, static variable),
        containing the static covariate values of the TimeSeries.

        Parameters
        ----------
        copy
            Whether to return a copy of the values, otherwise returns a view.
            Can only return a view if all values have the same dtype.
            Leave it to True unless you know what you are doing.

        Returns
        -------
        Optional[numpy.ndarray]
            The static covariate values if the series has static covariates, else `None`.
        """
        return (
            self.static_covariates.to_numpy(copy=copy)
            if self.has_static_covariates
            else self.static_covariates
        )

    def head(
        self, size: Optional[int] = 5, axis: Optional[Union[int, str]] = 0
    ) -> Self:
        """
        Return a TimeSeries containing the first `size` points.

        Parameters
        ----------
        size : int, default 5
               number of points to retain
        axis : str or int, optional, default: 0
               axis along which to slice the series

        Returns
        -------
        TimeSeries
            The series made of the first `size` points along the desired `axis`.
        """

        axis_str = self._get_dim_name(axis)
        display_n = min(size, self._xa.sizes[axis_str])

        if axis_str == self._time_dim:
            return self[:display_n]
        else:
            return self.__class__(self._xa[{axis_str: range(display_n)}])

    def tail(
        self, size: Optional[int] = 5, axis: Optional[Union[int, str]] = 0
    ) -> Self:
        """
        Return last `size` points of the series.

        Parameters
        ----------
        size : int, default: 5
            number of points to retain
        axis : str or int, optional, default: 0 (time dimension)
            axis along which we intend to display records

        Returns
        -------
        TimeSeries
            The series made of the last `size` points along the desired `axis`.
        """

        axis_str = self._get_dim_name(axis)
        display_n = min(size, self._xa.sizes[axis_str])

        if axis_str == self._time_dim:
            return self[-display_n:]
        else:
            return self.__class__(self._xa[{axis_str: range(-display_n, 0)}])

    def concatenate(
        self,
        other: "TimeSeries",
        axis: Optional[Union[str, int]] = 0,
        ignore_time_axis: Optional[bool] = False,
        ignore_static_covariates: bool = False,
        drop_hierarchy: bool = True,
    ) -> "TimeSeries":
        """
        Concatenate another timeseries to the current one along given axis.

        Parameters
        ----------
        other : TimeSeries
            another timeseries to concatenate to this one
        axis : str or int
            axis along which timeseries will be concatenated. ['time', 'component' or 'sample'; Default: 0 (time)]
        ignore_time_axis : bool, default False
            Ignore errors when time axis varies for some timeseries. Note that this may yield unexpected results
        ignore_static_covariates : bool
            whether to ignore all requirements for static covariate concatenation and only transfer the
            static covariates of the first TimeSeries element in `series` to the concatenated TimeSeries.
            Only effective when `axis=1`.
        drop_hierarchy : bool
            When `axis=1`, whether to drop hierarchy information. True by default.
            When False, the hierarchies will be "concatenated" as well
            (by merging the hierarchy dictionaries), which may cause issues if the component
            names of the resulting series and that of the merged hierarchy do not match.
            When `axis=0` or `axis=2`, the hierarchy of the first series is always kept.


        Returns
        -------
        TimeSeries
            concatenated timeseries

        See Also
        --------
        concatenate : a function to concatenate multiple series along a given axis.

        Notes
        -----
        When concatenating along the `time` dimension, the current series marks the start date of
        the resulting series, and the other series will have its time index ignored.
        """
        return concatenate(
            series=[self, other],
            axis=axis,
            ignore_time_axis=ignore_time_axis,
            ignore_static_covariates=ignore_static_covariates,
            drop_hierarchy=drop_hierarchy,
        )

    """
    Other methods
    =============
    """

    def gaps(self, mode: Literal["all", "any"] = "all") -> pd.DataFrame:
        """
        A function to compute and return gaps in the TimeSeries. Works only on deterministic time series (1 sample).

        Parameters
        ----------
        mode
            Only relevant for multivariate time series. The mode defines how gaps are defined. Set to
            'any' if a NaN value in any columns should be considered as as gaps. 'all' will only
            consider periods where all columns' values are NaN. Defaults to 'all'.

        Returns
        -------
        pd.DataFrame
            A pandas.DataFrame containing a row for every gap (rows with all-NaN values in underlying DataFrame)
            in this time series. The DataFrame contains three columns that include the start and end time stamps
            of the gap and the integer length of the gap (in `self.freq` units if the series is indexed
            by a DatetimeIndex).
        """

        df = self.pd_dataframe()

        if mode == "all":
            is_nan_series = df.isna().all(axis=1).astype(int)
        elif mode == "any":
            is_nan_series = df.isna().any(axis=1).astype(int)
        else:
            raise_log(
                ValueError(
                    f"Keyword mode accepts only 'any' or 'all'. Provided {mode}"
                ),
                logger,
            )
        diff = pd.Series(np.diff(is_nan_series.values), index=is_nan_series.index[:-1])
        gap_starts = diff[diff == 1].index + self._freq
        gap_ends = diff[diff == -1].index

        if is_nan_series.iloc[0] == 1:
            gap_starts = gap_starts.insert(0, self.start_time())
        if is_nan_series.iloc[-1] == 1:
            gap_ends = gap_ends.insert(len(gap_ends), self.end_time())

        gap_df = pd.DataFrame(columns=["gap_start", "gap_end"])

        if gap_starts.size == 0:
            return gap_df
        else:

            def intvl(start, end):
                if self._has_datetime_index:
                    return pd.date_range(start=start, end=end, freq=self._freq).size
                else:
                    return int((end - start) / self._freq) + 1

            gap_df["gap_start"] = gap_starts
            gap_df["gap_end"] = gap_ends
            gap_df["gap_size"] = gap_df.apply(
                lambda row: intvl(start=row.gap_start, end=row.gap_end), axis=1
            )

            return gap_df

    def copy(self) -> Self:
        """
        Make a copy of this series.

        Returns
        -------
        TimeSeries
            A copy of this time series.
        """

        # the xarray will be copied in the TimeSeries constructor.
        return self.__class__(self._xa)

    def get_index_at_point(
        self, point: Union[pd.Timestamp, float, int], after=True
    ) -> int:
        """
        Converts a point along the time axis index into an integer index ranging in (0, len(series)-1).

        Parameters
        ----------
        point
            This parameter supports 3 different data types: ``pd.Timestamp``, ``float`` and ``int``.

            ``pd.Timestamp`` work only on series that are indexed with a ``pd.DatetimeIndex``. In such cases, the
            returned point will be the index of this timestamp if it is present in the series time index.
            It it's not present in the time index, the index of the next timestamp is returned if `after=True`
            (if it exists in the series), otherwise the index of the previous timestamp is returned
            (if it exists in the series).

            In case of a ``float``, the parameter will be treated as the proportion of the time series
            that should lie before the point.

            If an ``int`` and series is datetime-indexed, the value of `point` is returned.
            If an ``int`` and series is integer-indexed, the index position of `point` in the RangeIndex is returned
            (accounting for steps).
        after
            If the provided pandas Timestamp is not in the time series index, whether to return the index of the
            next timestamp or the index of the previous one.

        """
        point_index = -1
        if isinstance(point, float):
            raise_if_not(
                0.0 <= point <= 1.0,
                "point (float) should be between 0.0 and 1.0.",
                logger,
            )
            point_index = int((len(self) - 1) * point)
        elif isinstance(point, (int, np.int64)):
            if self.has_datetime_index or (self.start_time() == 0 and self.freq == 1):
                point_index = point
            else:
                point_index_float = (point - self.start_time()) / self.freq
                point_index = int(point_index_float)
                raise_if(
                    point_index != point_index_float,
                    "The provided point is not a valid index for this series.",
                )
            raise_if_not(
                0 <= point_index < len(self),
                "point (int) should be a valid index in series",
                logger,
            )
        elif isinstance(point, pd.Timestamp):
            raise_if_not(
                self._has_datetime_index,
                "A Timestamp has been provided, but this series is not time-indexed.",
                logger,
            )
            self._raise_if_not_within(point)
            if point in self:
                point_index = self._time_index.get_loc(point)
            else:
                point_index = self._time_index.get_loc(
                    self._get_first_timestamp_after(point)
                    if after
                    else self._get_last_timestamp_before(point)
                )
        else:
            raise_log(
                TypeError(
                    "`point` needs to be either `float`, `int` or `pd.Timestamp`"
                ),
                logger,
            )
        return point_index

    def get_timestamp_at_point(
        self, point: Union[pd.Timestamp, float, int]
    ) -> pd.Timestamp:
        """
        Converts a point into a pandas.Timestamp (if Datetime-indexed) or into an integer (if Int64-indexed).

        Parameters
        ----------
        point
            This parameter supports 3 different data types: `float`, `int` and `pandas.Timestamp`.
            In case of a `float`, the parameter will be treated as the proportion of the time series
            that should lie before the point.
            In the case of `int`, the parameter will be treated as an integer index to the time index of
            `series`. Will raise a ValueError if not a valid index in `series`
            In case of a `pandas.Timestamp`, point will be returned as is provided that the timestamp
            is present in the series time index, otherwise will raise a ValueError.
        """
        idx = self.get_index_at_point(point)
        return self._time_index[idx]

    def _split_at(
        self, split_point: Union[pd.Timestamp, float, int], after: bool = True
    ) -> Tuple["TimeSeries", "TimeSeries"]:
        # Get index with not after in order to avoid moving twice if split_point is not in self
        point_index = self.get_index_at_point(split_point, not after)
        return (
            self[: point_index + (1 if after else 0)],
            self[point_index + (1 if after else 0) :],
        )

    def split_after(
        self, split_point: Union[pd.Timestamp, float, int]
    ) -> Tuple["TimeSeries", "TimeSeries"]:
        """
        Splits the series in two, after a provided `split_point`.

        Parameters
        ----------
        split_point
            A timestamp, float or integer. If float, represents the proportion of the series to include in the
            first TimeSeries (must be between 0.0 and 1.0). If integer, represents the index position after
            which the split is performed. A pd.Timestamp can be provided for TimeSeries that are indexed by a
            pd.DatetimeIndex. In such cases, the timestamp will be contained in the first TimeSeries, but not
            in the second one. The timestamp itself does not have to appear in the original TimeSeries index.

        Returns
        -------
        Tuple[TimeSeries, TimeSeries]
            A tuple of two time series. The first time series contains the first samples up to the `split_point`,
            and the second contains the remaining ones.
        """
        return self._split_at(split_point, after=True)

    def split_before(
        self, split_point: Union[pd.Timestamp, float, int]
    ) -> Tuple["TimeSeries", "TimeSeries"]:
        """
        Splits the series in two, before a provided `split_point`.

        Parameters
        ----------
        split_point
            A timestamp, float or integer. If float, represents the proportion of the series to include in the
            first TimeSeries (must be between 0.0 and 1.0). If integer, represents the index position before
            which the split is performed. A pd.Timestamp can be provided for TimeSeries that are indexed by a
            pd.DatetimeIndex. In such cases, the timestamp will be contained in the second TimeSeries, but not
            in the first one. The timestamp itself does not have to appear in the original TimeSeries index.

        Returns
        -------
        Tuple[TimeSeries, TimeSeries]
            A tuple of two time series. The first time series contains the first samples up to the `split_point`,
            and the second contains the remaining ones.
        """
        return self._split_at(split_point, after=False)

    def drop_after(self, split_point: Union[pd.Timestamp, float, int]):
        """
        Drops everything after the provided time `split_point`, included.
        The timestamp may not be in the series. If it is, the timestamp will be dropped.

        Parameters
        ----------
        split_point
            The timestamp that indicates cut-off time.

        Returns
        -------
        TimeSeries
            A new TimeSeries, after `ts`.
        """
        return self[: self.get_index_at_point(split_point, after=True)]

    def drop_before(self, split_point: Union[pd.Timestamp, float, int]):
        """
        Drops everything before the provided time `split_point`, included.
        The timestamp may not be in the series. If it is, the timestamp will be dropped.

        Parameters
        ----------
        split_point
            The timestamp that indicates cut-off time.

        Returns
        -------
        TimeSeries
            A new TimeSeries, after `ts`.
        """
        return self[self.get_index_at_point(split_point, after=False) + 1 :]

    def slice(
        self, start_ts: Union[pd.Timestamp, int], end_ts: Union[pd.Timestamp, int]
    ):
        """
        Return a new TimeSeries, starting later than `start_ts` and ending before `end_ts`.
        For series having DatetimeIndex, this is inclusive on both ends. For series having a RangeIndex,
        `end_ts` is exclusive.

        `start_ts` and `end_ts` don't have to be in the series.

        Parameters
        ----------
        start_ts
            The timestamp that indicates the left cut-off.
        end_ts
            The timestamp that indicates the right cut-off.

        Returns
        -------
        TimeSeries
            A new series, with indices greater or equal than `start_ts` and smaller or equal than `end_ts`.
        """
        raise_if_not(
            type(start_ts) == type(end_ts),
            "The two timestamps provided to slice() have to be of the same type.",
            logger,
        )
        if isinstance(start_ts, pd.Timestamp):
            raise_if_not(
                self._has_datetime_index,
                "Timestamps have been provided to slice(), but the series is "
                "indexed using an integer-based RangeIndex.",
                logger,
            )
            if start_ts in self._time_index and end_ts in self._time_index:
                return self[
                    start_ts:end_ts
                ]  # we assume this is faster than the filtering below
            else:
                idx = self._time_index[
                    (start_ts <= self._time_index) & (self._time_index <= end_ts)
                ]
                return self[idx]
        else:
            raise_if(
                self._has_datetime_index,
                "start and end times have been provided as integers to slice(), but "
                "the series is indexed with a DatetimeIndex.",
                logger,
            )
            # get closest timestamps if either start or end are not in the index
            effective_start_ts = (
                min(self._time_index, key=lambda t: abs(t - start_ts))
                if start_ts not in self._time_index
                else start_ts
            )
            if effective_start_ts < start_ts:
                # if the requested start_ts is smaller than the start argument,
                # we have to increase it to be consistent with the docstring
                effective_start_ts += self.freq

            effective_end_ts = (
                min(self._time_index, key=lambda t: abs(t - end_ts))
                if end_ts not in self._time_index
                else end_ts
            )
            if end_ts >= effective_end_ts + self.freq:
                # if the requested end_ts is further off from the end of the time series,
                # we have to increase effectiv_end_ts to make the last timestamp inclusive.
                effective_end_ts += self.freq
            idx = pd.RangeIndex(effective_start_ts, effective_end_ts, step=self.freq)
            return self[idx]

    def slice_n_points_after(self, start_ts: Union[pd.Timestamp, int], n: int) -> Self:
        """
        Return a new TimeSeries, starting a `start_ts` (inclusive) and having at most `n` points.

        The provided timestamps will be included in the series.

        Parameters
        ----------
        start_ts
            The timestamp or index that indicates the splitting time.
        n
            The maximal length of the new TimeSeries.

        Returns
        -------
        TimeSeries
            A new TimeSeries, with length at most `n`, starting at `start_ts`
        """
        raise_if_not(n > 0, "n should be a positive integer.", logger)
        self._raise_if_not_within(start_ts)

        if isinstance(start_ts, (int, np.int64)):
            return self[pd.RangeIndex(start=start_ts, stop=start_ts + n)]
        elif isinstance(start_ts, pd.Timestamp):
            # get first timestamp greater or equal to start_ts
            tss = self._get_first_timestamp_after(start_ts)
            point_index = self.get_index_at_point(tss)
            return self[point_index : point_index + n]
        else:
            raise_log(
                ValueError("start_ts must be an int or a pandas Timestamp."), logger
            )

    def slice_n_points_before(self, end_ts: Union[pd.Timestamp, int], n: int) -> Self:
        """
        Return a new TimeSeries, ending at `end_ts` (inclusive) and having at most `n` points.

        The provided timestamps will be included in the series.

        Parameters
        ----------
        end_ts
            The timestamp or index that indicates the splitting time.
        n
            The maximal length of the new TimeSeries.

        Returns
        -------
        TimeSeries
            A new TimeSeries, with length at most `n`, ending at `start_ts`
        """

        raise_if_not(n > 0, "n should be a positive integer.", logger)
        self._raise_if_not_within(end_ts)

        if isinstance(end_ts, (int, np.int64)):
            return self[pd.RangeIndex(start=end_ts - n + 1, stop=end_ts + 1)]
        elif isinstance(end_ts, pd.Timestamp):
            # get last timestamp smaller or equal to start_ts
            tss = self._get_last_timestamp_before(end_ts)
            point_index = self.get_index_at_point(tss)
            return self[max(0, point_index - n + 1) : point_index + 1]
        else:
            raise_log(
                ValueError("start_ts must be an int or a pandas Timestamp."), logger
            )

    def slice_intersect(self, other: "TimeSeries") -> Self:
        """
        Return a ``TimeSeries`` slice of this series, where the time index has been intersected with the one
        of the `other` series.

        This method is in general *not* symmetric.

        Parameters
        ----------
        other
            the other time series

        Returns
        -------
        TimeSeries
            a new series, containing the values of this series, over the time-span common to both time series.
        """
        time_index = self.time_index.intersection(other.time_index)
        return self[time_index]

    def strip(self) -> Self:
        """
        Return a ``TimeSeries`` slice of this deterministic time series, where NaN-only entries at the beginning
        and the end of the series are removed. No entries after (and including) the first non-NaN entry and
        before (and including) the last non-NaN entry are removed.

        This method is only applicable to deterministic series (i.e., having 1 sample).

        Returns
        -------
        TimeSeries
            a new series based on the original where NaN-only entries at start and end have been removed
        """

        df = self.pd_dataframe(copy=False)
        new_start_idx = df.first_valid_index()
        new_end_idx = df.last_valid_index()
        new_series = df.loc[new_start_idx:new_end_idx]
        return self.__class__.from_dataframe(
            new_series, static_covariates=self.static_covariates
        )

    def longest_contiguous_slice(
        self, max_gap_size: int = 0, mode: str = "all"
    ) -> Self:
        """
        Return the largest TimeSeries slice of this deterministic series that contains no gaps
        (contiguous all-NaN values) larger than `max_gap_size`.

        This method is only applicable to deterministic series (i.e., having 1 sample).

        Parameters
        ----------
        max_gap_size
            Indicate the maximum gap size that the TimeSerie can contain
        mode
            Only relevant for multivariate time series. The mode defines how gaps are defined. Set to
            'any' if a NaN value in any columns should be considered as as gaps. 'all' will only
            consider periods where all columns' values are NaN. Defaults to 'all'.

        Returns
        -------
        TimeSeries
            a new series constituting the largest slice of the original with no or bounded gaps

        See Also
        --------
        TimeSeries.gaps : return the gaps in the TimeSeries
        """
        if not (np.isnan(self._xa)).any():
            return self.copy()
        stripped_series = self.strip()
        gaps = stripped_series.gaps(mode=mode)
        relevant_gaps = gaps[gaps["gap_size"] > max_gap_size]

        curr_slice_start = stripped_series.start_time()
        max_size = pd.Timedelta(days=0) if self._has_datetime_index else 0
        max_slice_start = None
        max_slice_end = None
        for index, row in relevant_gaps.iterrows():
            # evaluate size of the current slice. the slice ends one time step before row['gap_start']
            curr_slice_end = row["gap_start"] - self.freq
            size = curr_slice_end - curr_slice_start
            if size > max_size:
                max_size = size
                max_slice_start = curr_slice_start
                max_slice_end = row["gap_start"] - self._freq
            curr_slice_start = row["gap_end"] + self._freq

        if stripped_series.end_time() - curr_slice_start > max_size:
            max_slice_start = curr_slice_start
            max_slice_end = self.end_time()

        return stripped_series[max_slice_start:max_slice_end]

    def rescale_with_value(self, value_at_first_step: float) -> Self:
        """
        Return a new ``TimeSeries``, which is a multiple of this series such that
        the first value is `value_at_first_step`.
        (Note: numerical errors can appear with `value_at_first_step > 1e+24`).

        Parameters
        ----------
        value_at_first_step
            The new value for the first entry of the TimeSeries.

        Returns
        -------
        TimeSeries
            A new TimeSeries, where the first value is `value_at_first_step` and other values
            have been scaled accordingly.
        """

        raise_if_not(
            (self._xa[0, :, :] != 0).all(), "Cannot rescale with first value 0.", logger
        )
        coef = value_at_first_step / self._xa.isel({self._time_dim: [0]})
        coef = coef.values.reshape((self.n_components, self.n_samples))  # TODO: test
        new_series = coef * self._xa
        return self.__class__(new_series)

    def shift(self, n: int) -> Self:
        """
        Shifts the time axis of this TimeSeries by `n` time steps.

        If :math:`n > 0`, shifts in the future. If :math:`n < 0`, shifts in the past.

        For example, with :math:`n=2` and `freq='M'`, March 2013 becomes May 2013.
        With :math:`n=-2`, March 2013 becomes Jan 2013.

        Parameters
        ----------
        n
            The number of time steps (in self.freq unit) to shift by. Can be negative.

        Returns
        -------
        TimeSeries
            A new TimeSeries, with a shifted index.
        """
        if not isinstance(n, (int, np.int64)):
            logger.warning(
                f"TimeSeries.shift(): converting n to int from {n} to {int(n)}"
            )
            n = int(n)

        try:
            self._time_index[-1] + n * self.freq
        except pd.errors.OutOfBoundsDatetime:
            raise_log(
                OverflowError(
                    "the add operation between {} and {} will "
                    "overflow".format(n * self.freq, self.time_index[-1])
                ),
                logger,
            )

        if self.has_range_index:
            new_time_index = self._time_index + n * self.freq
        else:
            new_time_index = self._time_index.map(lambda ts: ts + n * self.freq)
            if new_time_index.freq is None:
                new_time_index.freq = self.freq
        new_xa = self._xa.assign_coords({self._xa.dims[0]: new_time_index})
        return self.__class__(new_xa)

    def diff(
        self,
        n: Optional[int] = 1,
        periods: Optional[int] = 1,
        dropna: Optional[bool] = True,
    ) -> Self:
        """
        Return a differenced time series. This is often used to make a time series stationary.

        Parameters
        ----------
        n
            Optionally, a positive integer indicating the number of differencing steps (default = 1).
            For instance, n=2 computes the second order differences.
        periods
            Optionally, periods to shift for calculating difference. For instance, periods=12 computes the
            difference between values at time `t` and times `t-12`.
        dropna
            Whether to drop the missing values after each differencing steps. If set to False, the corresponding
            first `periods` time steps will be filled with NaNs.

        Returns
        -------
        TimeSeries
            A TimeSeries constructed after differencing.
        """
        if not isinstance(n, int) or n < 1:
            raise_log(ValueError("'n' must be a positive integer >= 1."), logger)
        if not isinstance(periods, int) or periods < 1:
            raise_log(ValueError("'periods' must be an integer >= 1."), logger)

        def _compute_diff(xa: xr.DataArray):
            # xarray doesn't support Pandas "period" so compute diff() ourselves
            if not dropna:
                # In this case the new DataArray will have the same size and filled with NaNs
                new_xa_ = xa.copy()
                new_xa_.values[:periods, :, :] = np.nan
                new_xa_.values[periods:, :, :] = (
                    xa.values[periods:, :, :] - xa.values[:-periods, :, :]
                )
            else:
                # In this case the new DataArray will be shorter
                new_xa_ = xa[periods:, :, :].copy()
                new_xa_.values = xa.values[periods:, :, :] - xa.values[:-periods, :, :]
            return new_xa_

        new_xa = _compute_diff(self._xa)
        for _ in range(n - 1):
            new_xa = _compute_diff(new_xa)
        return self.__class__(new_xa)

    def has_same_time_as(self, other: "TimeSeries") -> bool:
        """
        Checks whether this series has the same time index as `other`.

        Parameters
        ----------
        other
            the other series

        Returns
        -------
        bool
            True if both TimeSeries have the same index, False otherwise.
        """
        if len(other) != len(self):
            return False
        return (other.time_index == self.time_index).all()

    def append(self, other: "TimeSeries") -> Self:
        """
        Appends another series to this series along the time axis.

        Parameters
        ----------
        other
            A second TimeSeries.

        Returns
        -------
        TimeSeries
            A new TimeSeries, obtained by appending the second TimeSeries to the first.

        See Also
        --------
        TimeSeries.concatenate : concatenate another series along a given axis.
        TimeSeries.prepend : prepend (i.e. add to the beginning) another series along the time axis.
        """
        raise_if_not(
            other.has_datetime_index == self.has_datetime_index,
            "Both series must have the same type of time index (either DatetimeIndex or RangeIndex).",
            logger,
        )
        raise_if_not(
            other.freq == self.freq,
            "Appended TimeSeries must have the same frequency as the current one",
            logger,
        )
        raise_if_not(
            other.n_components == self.n_components,
            "Both series must have the same number of components.",
            logger,
        )
        raise_if_not(
            other.n_samples == self.n_samples,
            "Both series must have the same number of components.",
            logger,
        )
        if self._has_datetime_index:
            raise_if_not(
                other.start_time() == self.end_time() + self.freq,
                "Appended TimeSeries must start one time step after current one.",
                logger,
            )

        other_xa = other.data_array()

        new_xa = xr.DataArray(
            np.concatenate((self._xa.values, other_xa.values), axis=0),
            dims=self._xa.dims,
            coords={
                self._time_dim: self._time_index.append(other.time_index),
                DIMS[1]: self.components,
            },
            attrs=self._xa.attrs,
        )

        return self.__class__.from_xarray(
            new_xa, fill_missing_dates=True, freq=self._freq_str
        )

    def append_values(self, values: np.ndarray) -> Self:
        """
        Appends new values to current TimeSeries, extending its time index.

        Parameters
        ----------
        values
            An array with the values to append.

        Return
        ------
        TimeSeries
            A new TimeSeries with the new values appended
        """
        if self._has_datetime_index:
            idx = pd.DatetimeIndex(
                [self.end_time() + i * self._freq for i in range(1, len(values) + 1)],
                freq=self._freq,
            )
        else:
            idx = pd.RangeIndex(
                start=self.end_time() + self._freq,
                stop=self.end_time() + (len(values) + 1) * self._freq,
                step=self._freq,
            )
        return self.append(
            self.__class__.from_times_and_values(
                values=values,
                times=idx,
                fill_missing_dates=False,
                static_covariates=self.static_covariates,
            )
        )

    def prepend(self, other: "TimeSeries") -> Self:
        """
        Prepends (i.e. adds to the beginning) another series to this series along the time axis.

        Parameters
        ----------
        other
            A second TimeSeries.

        Returns
        -------
        TimeSeries
            A new TimeSeries, obtained by appending the second TimeSeries to the first.

        See Also
        --------
        Timeseries.append : append (i.e. add to the end) another series along the time axis.
        TimeSeries.concatenate : concatenate another series along a given axis.
        """
        raise_if_not(
            isinstance(other, self.__class__),
            f"`other` to prepend must be a {self.__class__.__name__} object.",
        )
        return other.append(self)

    def prepend_values(self, values: np.ndarray) -> Self:
        """
        Prepends (i.e. adds to the beginning) new values to current TimeSeries, extending its time index into the past.

        Parameters
        ----------
        values
            An array with the values to prepend to the start.

        Return
        ------
        TimeSeries
            A new TimeSeries with the new values prepended.
        """

        if self._has_datetime_index:
            idx = pd.DatetimeIndex(
                [
                    self.start_time() - i * self._freq
                    for i in reversed(range(1, len(values) + 1))
                ],
                freq=self._freq,
            )
        else:
            idx = pd.RangeIndex(
                self.start_time() - self.freq * len(values),
                self.start_time(),
                step=self.freq,
            )

        return self.prepend(
            self.__class__.from_times_and_values(
                values=values,
                times=idx,
                fill_missing_dates=False,
                static_covariates=self.static_covariates,
            )
        )

    def with_values(self, values: np.ndarray) -> Self:
        """
        Return a new ``TimeSeries`` similar to this one but with new specified values.

        Parameters
        ----------
        values
            A Numpy array with new values. It must have the dimensions for time
            and componentns, but may contain a different number of samples.

        Return
        ------
        TimeSeries
            A new TimeSeries with the new values and same index, static covariates and hierarchy
        """
        raise_if_not(
            values.shape[:2] == self._xa.values.shape[:2],
            "The new values must have the same shape (time, components) as the present series. "
            "Received: {}, expected: {}".format(
                values.shape[:2], self._xa.values.shape[:2]
            ),
        )

        new_xa = xr.DataArray(
            values,
            dims=self._xa.dims,
            coords=self._xa.coords,
            attrs=self._xa.attrs,
        )

        return self.__class__(new_xa)

    def with_static_covariates(
        self, covariates: Optional[Union[pd.Series, pd.DataFrame]]
    ):
        """Returns a new TimeSeries object with added static covariates.

        Static covariates contain data attached to the time series, but which are not varying with time.

        Parameters
        ----------
        covariates
            Optionally, a set of static covariates to be added to the TimeSeries. Either a pandas Series, a pandas
            DataFrame, or `None`. If `None`, will set the static covariates to `None`. If a Series, the index
            represents the static variables. The covariates are then globally 'applied' to all components of the
            TimeSeries. If a DataFrame, the columns represent the static variables and the rows represent the
            components of the uni/multivariate TimeSeries. If a single-row DataFrame, the covariates are globally
            'applied' to all components of the TimeSeries. If a multi-row DataFrame, the number of rows must match the
            number of components of the TimeSeries. This adds component-specific static covariates.

        Notes
        -----
        If there are a large number of static covariates variables (i.e., the static covariates have a very large
        dimension), there might be a noticeable performance penalty for creating ``TimeSeries`` objects, unless
        the covariates already have the same ``dtype`` as the series data.

        Examples
        --------
        >>> import pandas as pd
        >>> from darts.utils.timeseries_generation import linear_timeseries
        >>> # add global static covariates
        >>> static_covs = pd.Series([0., 1.], index=["static_cov_1", "static_cov_2"])
        >>> series = linear_timeseries(length=3)
        >>> series_new1 = series.with_static_covariates(static_covs)
        >>> series_new1.static_covariates
                           static_cov_1  static_cov_2
        component
        linear              0.0           1.0

        >>> # add component specific static covariates
        >>> static_covs_multi = pd.DataFrame([[0., 1.], [2., 3.]], columns=["static_cov_1", "static_cov_2"])
        >>> series_multi = series.stack(series)
        >>> series_new2 = series_multi.with_static_covariates(static_covs_multi)
        >>> series_new2.static_covariates
                           static_cov_1  static_cov_2
        component
        linear              0.0           1.0
        linear_1            2.0           3.0
        """

        return self.__class__(
            xr.DataArray(
                self._xa.values,
                dims=self._xa.dims,
                coords=self._xa.coords,
                attrs={
                    STATIC_COV_TAG: covariates,
                    HIERARCHY_TAG: self.hierarchy,
                },
            )
        )

    def with_hierarchy(self, hierarchy: Dict[str, Union[str, List[str]]]):
        """
        Adds a hierarchy to the TimeSeries.

        Parameters
        ----------
        hierarchy
            A dictionary mapping components to a list of their parent(s) in the hierarchy.
            Single parents may be specified as string or list containing one string.
            For example, assume the series contains the components
            ``["total", "a", "b", "x", "y", "ax", "ay", "bx", "by"]``,
            the following dictionary would encode the groupings shown on
            `this figure <https://otexts.com/fpp3/hts.html#fig:GroupTree>`_:

            .. highlight:: python
            .. code-block:: python

                hierarchy = {'ax': ['a', 'x'],
                             'ay': ['a', 'y'],
                             'bx': ['b', 'x'],
                             'by': ['b', 'y'],
                             'a': ['total'],
                             'b': ['total'],
                             'x': 'total',  # or use a single string
                             'y': 'total'}
            ..


        """

        return self.__class__(
            xr.DataArray(
                self._xa.values,
                dims=self._xa.dims,
                coords=self._xa.coords,
                attrs={
                    STATIC_COV_TAG: self.static_covariates,
                    HIERARCHY_TAG: hierarchy,
                },
            )
        )

    def stack(self, other: "TimeSeries") -> "TimeSeries":
        """
        Stacks another univariate or multivariate TimeSeries with the same time index on top of
        the current one (along the component axis).

        Return a new TimeSeries that includes all the components of `self` and of `other`.

        The resulting TimeSeries will have the same name for its time dimension as this TimeSeries, and the
        same number of samples.

        Parameters
        ----------
        other
            A TimeSeries instance with the same index and the same number of samples as the current one.

        Return
        ------
        TimeSeries
            A new multivariate TimeSeries instance.
        """
        return concatenate([self, other], axis=1)

    def drop_columns(self, col_names: Union[List[str], str]) -> Self:
        """
        Return a new ``TimeSeries`` instance with dropped columns/components.

        Parameters
        -------
        col_names
            String or list of strings corresponding to the columns to be dropped.

        Returns
        -------
        TimeSeries
            A new TimeSeries instance with specified columns dropped.
        """
        if isinstance(col_names, str):
            col_names = [col_names]

        raise_if_not(
            all([(x in self.columns.to_list()) for x in col_names]),
            "Some column names in col_names don't exist in the time series.",
            logger,
        )

        new_xa = self._xa.drop_sel({"component": col_names})
        return self.__class__(new_xa)

    def univariate_component(self, index: Union[str, int]) -> Self:
        """
        Retrieve one of the components of the series
        and return it as new univariate ``TimeSeries`` instance.

        This drops the hierarchy (if any), and retains only the relevant static
        covariates column.

        Parameters
        ----------
        index
            An zero-indexed integer indicating which component to retrieve. If components have names,
            this can be a string with the component's name.

        Returns
        -------
        TimeSeries
            A new univariate TimeSeries instance.
        """

        return self[index if isinstance(index, str) else self.components[index]]

    def add_datetime_attribute(
        self, attribute, one_hot: bool = False, cyclic: bool = False
    ) -> "TimeSeries":
        """
        Build a new series with one (or more) additional component(s) that contain an attribute
        of the time index of the series.

        The additional components are specified with `attribute`, such as 'weekday', 'day' or 'month'.

        This works only for deterministic time series (i.e., made of 1 sample).

        Parameters
        ----------
        attribute
            A pd.DatatimeIndex attribute which will serve as the basis of the new column(s).
        one_hot
            Boolean value indicating whether to add the specified attribute as a one hot encoding
            (results in more columns).
        cyclic
            Boolean value indicating whether to add the specified attribute as a cyclic encoding.
            Alternative to one_hot encoding, enable only one of the two.
            (adds 2 columns, corresponding to sin and cos transformation).

        Returns
        -------
        TimeSeries
            New TimeSeries instance enhanced by `attribute`.
        """
        self._assert_deterministic()
        from .utils import timeseries_generation as tg

        return self.stack(
            tg.datetime_attribute_timeseries(
                self.time_index, attribute, one_hot, cyclic
            )
        )

    def add_holidays(
        self, country_code: str, prov: str = None, state: str = None
    ) -> "TimeSeries":
        """
        Adds a binary univariate component to the current series that equals 1 at every index that
        corresponds to selected country's holiday, and 0 otherwise.

        The frequency of the TimeSeries is daily.

        Available countries can be found `here <https://github.com/dr-prodigy/python-holidays#available-countries>`_.

        This works only for deterministic time series (i.e., made of 1 sample).

        Parameters
        ----------
        country_code
            The country ISO code
        prov
            The province
        state
            The state

        Returns
        -------
        TimeSeries
            A new TimeSeries instance, enhanced with binary holiday component.
        """
        self._assert_deterministic()
        from .utils import timeseries_generation as tg

        return self.stack(
            tg.holidays_timeseries(self.time_index, country_code, prov, state)
        )

    def resample(self, freq: str, method: str = "pad", **kwargs) -> Self:
        """
        Build a reindexed ``TimeSeries`` with a given frequency.
        Provided method is used to fill holes in reindexed TimeSeries, by default 'pad'.

        Parameters
        ----------
        freq
            The new time difference between two adjacent entries in the returned TimeSeries.
            A DateOffset alias is expected.
        method:
            Method to fill holes in reindexed TimeSeries (note this does not fill NaNs that already were present):

            'pad': propagate last valid observation forward to next valid

            'backfill': use NEXT valid observation to fill.
        kwargs
            some keyword arguments for the `xarray.resample` method, notably `loffset` or `base` to indicate where
            to start the resampling and avoid nan at the first value of the resampled TimeSeries
            For more informations, see the `xarray resample() documentation
            <https://docs.xarray.dev/en/stable/generated/xarray.DataArray.resample.html>`_.

        Examples
        --------
        >>> times = pd.date_range(start=pd.Timestamp("20200101233000"), periods=6, freq="15T")
        >>> pd_series = pd.Series(range(6), index=times)
        >>> ts = TimeSeries.from_series(pd_series)
        >>> print(ts.time_index)
        DatetimeIndex(['2020-01-01 23:30:00', '2020-01-01 23:45:00',
                       '2020-01-02 00:00:00', '2020-01-02 00:15:00',
                       '2020-01-02 00:30:00', '2020-01-02 00:45:00'],
                       dtype='datetime64[ns]', name='time', freq='15T')
        >>> resampled_nokwargs_ts = ts.resample(freq="1h")
        >>> print(resampled_nokwargs_ts.time_index)
        DatetimeIndex(['2020-01-01 23:00:00', '2020-01-02 00:00:00'],
                      dtype='datetime64[ns]', name='time', freq='H')
        >>> print(resampled_nokwargs_ts.values())
        [[nan]
        [ 2.]]
        >>> resampled_ts = ts.resample(freq="1h", loffset="30T")
        >>> print(resampled_ts.time_index)
        DatetimeIndex(['2020-01-01 23:30:00', '2020-01-02 00:30:00'],
                      dtype='datetime64[ns]', name='time', freq='H')
        >>> print(resampled_ts.values())
        [[0.]
        [4.]]

        Returns
        -------
        TimeSeries
            A reindexed TimeSeries with given frequency.
        """

        resample = self._xa.resample(
            indexer={self._time_dim: freq},
            **kwargs,
        )

        # TODO: check
        if method == "pad":
            new_xa = resample.pad()
        elif method == "bfill":
            new_xa = resample.backfill()
        else:
            raise_log(ValueError(f"Unknown method: {method}"), logger)
        return self.__class__(new_xa)

    def is_within_range(self, ts: Union[pd.Timestamp, int]) -> bool:
        """
        Check whether a given timestamp or integer is within the time interval of this time series.
        If a timestamp is provided, it does not need to be an element of the time index of the series.

        Parameters
        ----------
        ts
            The `pandas.Timestamp` (if indexed with DatetimeIndex) or integer (if indexed with RangeIndex) to check.

        Returns
        -------
        bool
            Whether `ts` is contained within the interval of this time series.
        """
        return self.time_index[0] <= ts <= self.time_index[-1]

    def map(
        self,
        fn: Union[
            Callable[[np.number], np.number],
            Callable[[Union[pd.Timestamp, int], np.number], np.number],
        ],
    ) -> Self:  # noqa: E501
        """
        Applies the function `fn` to the underlying NumPy array containing this series' values.

        Return a new TimeSeries instance. If `fn` takes 1 argument it is simply applied on the backing array
        of shape (time, n_components, n_samples).
        If it takes 2 arguments, it is applied repeatedly on the (ts, value[ts]) tuples, where
        "ts" denotes a timestamp value, and "value[ts]" denote the array of values at this timestamp, of shape
        (n_components, n_samples).

        Parameters
        ----------
        fn
            Either a function which takes a NumPy array and returns a NumPy array of same shape;
            e.g., `lambda x: x ** 2`, `lambda x: x / x.shape[0]` or `np.log`.
            It can also be a function which takes a timestamp and array, and returns a new array of same shape;
            e.g., `lambda ts, x: x / ts.days_in_month`.
            The type of `ts` is either `pd.Timestamp` (if the series is indexed with a DatetimeIndex),
            or an integer otherwise (if the series is indexed with an RangeIndex).

        Returns
        -------
        TimeSeries
            A new TimeSeries instance
        """
        if not isinstance(fn, Callable):
            raise_log(TypeError("fn should be callable"), logger)

        if isinstance(fn, np.ufunc):
            if fn.nin == 1 and fn.nout == 1:
                num_args = 1
            elif fn.nin == 2 and fn.nout == 1:
                num_args = 2
            else:
                raise_log(
                    ValueError(
                        "fn must have either one or two arguments and return a single value"
                    ),
                    logger,
                )
        else:
            try:
                num_args = len(signature(fn).parameters)
            except ValueError:
                raise_log(
                    ValueError(
                        "inspect.signature(fn) failed. Try wrapping fn in a lambda, e.g. lambda x: fn(x)"
                    ),
                    logger,
                )

        new_xa = self._xa.copy()
        if num_args == 1:  # apply fn on values directly
            new_xa.values = fn(self._xa.values)

        elif num_args == 2:  # map function uses timestamp f(timestamp, x)
            # go over shortest amount of iterations, either over time steps or components and samples
            if self.n_timesteps <= self.n_components * self.n_samples:
                new_vals = np.vstack(
                    [
                        np.expand_dims(
                            fn(self.time_index[i], self._xa[i, :, :]), axis=0
                        )
                        for i in range(self.n_timesteps)
                    ]
                )
            else:
                new_vals = np.stack(
                    [
                        np.column_stack(
                            [
                                fn(self.time_index, self._xa[:, i, j])
                                for j in range(self.n_samples)
                            ]
                        )
                        for i in range(self.n_components)
                    ],
                    axis=1,
                )
            new_xa.values = new_vals

        else:
            raise_log(ValueError("fn must have either one or two arguments"), logger)

        return self.__class__(new_xa)

    def window_transform(
        self,
        transforms: Union[Dict, Sequence[Dict]],
        treat_na: Optional[Union[str, Union[int, float]]] = None,
        forecasting_safe: Optional[bool] = True,
        keep_non_transformed: Optional[bool] = False,
        include_current: Optional[bool] = True,
    ) -> "TimeSeries":
        """
        Applies a moving/rolling, expanding or exponentially weighted window transformation over this ``TimeSeries``.

        Parameters
        ----------
        transforms
            A dictionary or a list of dictionaries.
            Each dictionary specifies a different window transform.

            The dictionaries can contain the following keys:

            :``"function"``: Mandatory. The name of one of the pandas builtin transformation functions,
                            or a callable function that can be applied to the input series.
                            Pandas' functions can be found in the
                            `documentation <https://pandas.pydata.org/docs/reference/window.html>`_.

            :``"mode"``: Optional. The name of the pandas windowing mode on which the ``"function"`` is going to be
                        applied. The options are "rolling", "expanding" and "ewm".
                        If not provided, Darts defaults to "expanding".
                        User defined functions can use either "rolling" or "expanding" modes.
                        More information on pandas windowing operations can be found in the `documentation
                        <https://pandas.pydata.org/pandas-docs/stable/user_guide/window.html>`_.

            :``"components"``: Optional. A string or list of strings specifying the TimeSeries components on which the
                               transformation should be applied. If not specified, the transformation will be
                               applied on all components.

            :``"function_name"``: Optional. A string specifying the function name referenced as part of
                                  the transformation output name. For example, given a user-provided function
                                  transformation on rolling window size of 5 on the component "comp", the
                                  default transformation output name is "rolling_udf_5_comp" whereby "udf"
                                  refers to "user defined function". If specified, the ``"function_name"`` will
                                  replace the default name "udf". Similarly, the ``"function_name"`` will replace
                                  the name of the pandas builtin transformation function name in the output name.

            All other dictionary items provided will be treated as keyword arguments for the windowing mode
            (i.e., ``rolling/ewm/expanding``) or for the specific function
            in that mode (i.e., ``pandas.DataFrame.rolling.mean/std/max/min...`` or
            ``pandas.DataFrame.ewm.mean/std/sum``).
            This allows for more flexibility in configuring the transformation, by providing for
            example:

            * :``"window"``: Size of the moving window for the "rolling" mode.
                            If an integer, the fixed number of observations used for each window.
                            If an offset, the time period of each window with data type :class:`pandas.Timedelta`
                            representing a fixed duration.
            * :``"min_periods"``: The minimum number of observations in the window required to have a value (otherwise
                NaN). Darts reuses pandas defaults of 1 for "rolling" and "expanding" modes and of 0 for "ewm" mode.
            * :``"win_type"``: The type of weigthing to apply to the window elements.
                If provided, it should be one of `scipy.signal.windows
                <https://docs.scipy.org/doc/scipy/reference/signal.windows.html#module-scipy.signal.windows>`_.
            * :``"center"``: ``True``/``False`` to set the observation at the current timestep at the center of the
                window (when ``forecasting_safe`` is `True`, Darts enforces ``"center"`` to ``False``).
            * :``"closed"``: ``"right"``/``"left"``/``"both"``/``"neither"`` to specify whether the right,
                left or both ends of the window are included in the window, or neither of them.
                Darts defaults to pandas default of ``"right"``.

            More information on the available functions and their parameters can be found in the
            `Pandas documentation <https://pandas.pydata.org/docs/reference/window.html>`_.

            For user-provided functions, extra keyword arguments in the transformation dictionary are passed to the
            user-defined function.
            By default, Darts expects user-defined functions to receive numpy arrays as input.
            This can be modified by adding item ``"raw": False`` in the transformation dictionary.
            It is expected that the function returns a single
            value for each window. Other possible configurations can be found in the
            `pandas.DataFrame.rolling().apply()
            documentation <https://pandas.pydata.org/pandas-docs/stable/reference/api/pandas.DataFrame.rolling.html>`_
            and `pandas.DataFrame.expanding().apply()
            documentation <https://pandas.pydata.org/docs/reference/api/pandas.DataFrame.expanding.html>`_.

        treat_na
            Specifies how to treat missing values that were added by the window transformations
            at the beginning of the resulting TimeSeries. By default, Darts will leave NaNs in the resulting TimeSeries.
            This parameter can be one of the following:

            * :``"dropna"``: to truncate the TimeSeries and drop rows containing missing values.
                If multiple columns contain different numbers of missing values, only the minimum number
                of rows is dropped. This operation might reduce the length of the resulting TimeSeries.

            * :``"bfill"`` or ``"backfill"``: to specify that NaNs should be filled with the last transformed
                and valid observation. If the original TimeSeries starts with NaNs, those are kept.
                When ``forecasting_safe`` is ``True``, this option returns an exception to avoid future observation
                contaminating the past.

            * :an integer or float: in which case NaNs will be filled with this value.
                All columns will be filled with the same provided value.

        forecasting_safe
            If True, Darts enforces that the resulting TimeSeries is safe to be used in forecasting models as target
            or as feature. The window transformation will not allow future values to be included in the computations
            at their corresponding current timestep. Default is ``True``.
            "ewm" and "expanding" modes are forecasting safe by default.
            "rolling" mode is forecasting safe if ``"center": False`` is guaranteed.

        keep_non_transformed
            ``False`` to return the transformed components only, ``True`` to return all original components along
            the transformed ones. Default is ``False``.

        include_current
            ``True`` to include the current time step in the window, ``False`` to exclude it. Default is ``True``.

        Returns
        -------
        TimeSeries
            Returns a new TimeSeries instance with the transformed components. If ``keep_non_transformed`` is ``True``,
            the resulting TimeSeries will contain the original non-transformed components along the transformed ones.
            If the input series is stochastic, all samples are identically transformed.
            The naming convention for the transformed components is as follows:
            [window_mode]_[function_name]_[window_size if provided]_[min_periods if not default]_[original_comp_name],
            e.g., rolling_sum_3_comp_0 (i.e., window_mode= rolling, function_name = sum, window_size=3,
            original_comp_name=comp_0) ;
            ewm_mean_comp_1 (i.e., window_mode= ewm, function_name = mean, original_comp_name=comp_1);
            expanding_sum_3_comp_2 (i.e., window_mode= expanding, function_name = sum, window_size=3,
            original_comp_name=comp_2). For user-defined functions, function_name = udf.
        """
        VALID_BFILL_NA = {"bfill", "backfill"}
        VALID_TREAT_NA = VALID_BFILL_NA.union({"dropna"})

        PD_WINDOW_OPERATIONS = {
            "rolling": pd.DataFrame.rolling,
            "expanding": pd.DataFrame.expanding,
            "ewm": pd.DataFrame.ewm,
        }

        # helper function to read and format kwargs
        def _get_kwargs(transformation, forecasting_safe):
            """
            Builds the kwargs dictionary for the transformation function.

            Parameters
            ----------
            transformation
                The transformation dictionary.
            builtins
                The built-in transformations read from the WindowTransformer class.

            Returns
            -------
            dict, dict
                The kwargs dictionaries for both the function group and the specific function.
            """

            # take expanding as the default window operation if not specified, safer than rolling
            mode = transformation.get("mode", "expanding")

            raise_if_not(
                mode in PD_WINDOW_OPERATIONS.keys(),
                f"Invalid window operation: '{mode}'. Must be one of {PD_WINDOW_OPERATIONS.keys()}.",
                logger,
            )
            window_mode = PD_WINDOW_OPERATIONS[mode]

            # minimum number of observations in window required to have a value (otherwise result in NaN)
            if "min_periods" not in transformation:
                transformation["min_periods"] = 0 if mode == "ewm" else 1

            if mode == "rolling":
                # pandas default for 'center' is False, no need to set it explicitly
                if "center" in transformation:
                    raise_if_not(
                        not (transformation["center"] and forecasting_safe),
                        "When `forecasting_safe` is True, `center` must be False.",
                        logger,
                    )

            if isinstance(transformation["function"], Callable):
                fn = "apply"
                udf = transformation["function"]
                # make sure that we provide a numpy array to the user function, "raw": True
                if "raw" not in transformation:
                    transformation["raw"] = True
            elif isinstance(transformation["function"], str):
                fn = transformation["function"]
            else:
                raise_log(
                    ValueError(
                        "Transformation function must be a string or a callable. "
                        "String can be the name of any function available for pandas window. "
                        "A list of those function can be found in the `documentation "
                        "<https://pandas.pydata.org/pandas-docs/stable/reference/window.html>`."
                    ),
                    logger,
                )

            available_keys = set(transformation.keys()) - {
                "function",
                "group",
                "components",
                "function_name",
            }

            window_mode_expected_args = set(window_mode.__code__.co_varnames)
            window_mode_available_keys = window_mode_expected_args.intersection(
                available_keys
            )

            window_mode_available_kwargs = {
                k: v
                for k, v in transformation.items()
                if k in window_mode_available_keys
            }

            available_keys -= window_mode_available_keys

            function_expected_args = set(
                getattr(
                    getattr(pd.DataFrame(), window_mode.__name__)(
                        **window_mode_available_kwargs
                    ),
                    fn,
                ).__code__.co_varnames
            )

            function_available_keys = function_expected_args.intersection(
                set(available_keys)
            )

            function_available_kwargs = {
                k: v for k, v in transformation.items() if k in function_available_keys
            }

            available_keys -= function_available_keys

            udf_expected_args = set(udf.__code__.co_varnames) if fn == "apply" else None
            udf_available_keys = (
                udf_expected_args.intersection(set(available_keys))
                if fn == "apply"
                else None
            )

            udf_kwargs = (
                {k: v for k, v in transformation.items() if k in udf_available_keys}
                if fn == "apply"
                else None
            )

            function_available_kwargs.update(
                {"func": udf, "kwargs": udf_kwargs} if fn == "apply" else {}
            )

            return (window_mode.__name__, window_mode_available_kwargs), (
                fn,
                function_available_kwargs,
            )

        # make sure we have a list in transforms
        if isinstance(transforms, dict):
            transforms = [transforms]

        raise_if_not(
            all([isinstance(tr, dict) for tr in transforms]),
            "`transforms` must be a non-empty dictionary or a non-empty list of dictionaries.",
        )

        # read series dataframe
        ts_df = self.pd_dataframe(copy=False, suppress_warnings=True)

        # store some original attributes of the series
        original_components = self.components
        n_samples = self.n_samples
        original_index = self._time_index

        resulting_transformations = pd.DataFrame()
        new_columns = []
        added_na = []

        # run through all transformations in transforms
        for transformation in transforms:
            if "components" in transformation:
                if isinstance(transformation["components"], str):
                    transformation["components"] = [transformation["components"]]
                comps_to_transform = transformation["components"]

            else:
                comps_to_transform = original_components

            df_cols = ts_df.columns

            if not self.is_deterministic:
                filter_df_columns = [
                    df_col
                    for df_col in df_cols
                    if re.sub("_s.*$", "", df_col) in comps_to_transform
                ]

            else:
                filter_df_columns = [df_col for df_col in comps_to_transform]

            (window_mode, window_mode_kwargs), (fn, function_kwargs) = _get_kwargs(
                transformation, forecasting_safe
            )

            closed = transformation.get("closed", None)
            if not include_current:
                if window_mode == "rolling":
                    shifts = 0 if closed == "left" else 1  # avoid shifting twice
                else:
                    shifts = 1
            else:
                shifts = 0

            resulting_transformations = pd.concat(
                [
                    resulting_transformations,
                    getattr(
                        getattr(ts_df[filter_df_columns], window_mode)(
                            **window_mode_kwargs
                        ),
                        fn,
                    )(**function_kwargs).shift(periods=shifts),
                ],
                axis=1,
            )
            min_periods = transformation["min_periods"]
            # set new columns names
            fn_name = transformation.get("function_name")
            if fn_name:
                function_name = fn_name
            else:
                function_name = fn if fn != "apply" else "udf"
            name_prefix = (
                f"{window_mode}_{function_name}"
                f"{'_'+str(transformation['window']) if 'window' in transformation else ''}"
                f"{'_'+str(min_periods) if min_periods>1 else ''}"
            )

            new_columns.extend(
                [f"{name_prefix}_{comp_name}" for comp_name in comps_to_transform]
            )

            # track how many NaN rows are added by each transformation on each transformed column
            # NaNs would appear only if user changes "min_periods" to else than 1, if not,
            # by default there should be no NaNs unless the original series starts with NaNs (those would be maintained)
            total_na = min_periods + shifts + (closed == "left")
            added_na.extend(
                [
                    total_na - 1 if min_periods > 0 else total_na
                    for _ in filter_df_columns
                ]
            )

        # keep all original components
        if keep_non_transformed:
            resulting_transformations = pd.concat(
                [resulting_transformations, ts_df], axis=1
            )
            new_columns.extend(original_components)

        # Treat NaNs that were introduced by the transformations only
        # Default to leave NaNs
        if isinstance(treat_na, str):
            raise_if_not(
                treat_na in VALID_TREAT_NA,
                f"`treat_na` must be one of {VALID_TREAT_NA} or a scalar, but found {treat_na}",
                logger,
            )

            raise_if_not(
                not (treat_na in VALID_BFILL_NA and forecasting_safe),
                "when `forecasting_safe` is True, back filling NaNs is not allowed as "
                "it risks contaminating past time steps with future values.",
                logger,
            )

        if isinstance(treat_na, (int, float)) or (treat_na in VALID_BFILL_NA):
            for i in range(0, len(added_na), n_samples):
                s_idx = added_na[i : (i + n_samples)][0]
                value = (
                    treat_na
                    if isinstance(treat_na, (int, float))
                    else resulting_transformations.values[s_idx, i : (i + n_samples)]
                )
                resulting_transformations.values[:s_idx, i : (i + n_samples)] = value
        elif treat_na == "dropna":
            # can only drop the NaN rows that are common among the columns
            drop_before_index = original_index[np.min(added_na)]
            resulting_transformations = resulting_transformations.loc[
                drop_before_index:
            ]

        # revert dataframe to TimeSeries
        new_index = original_index.__class__(resulting_transformations.index)

        transformed_time_series = TimeSeries.from_times_and_values(
            times=new_index,
            values=resulting_transformations.values.reshape(
                len(new_index), -1, n_samples
            ),
            columns=new_columns,
            static_covariates=self.static_covariates,
            hierarchy=self.hierarchy,
        )

        return transformed_time_series

    def to_json(self) -> str:
        """
        Return a JSON string representation of this deterministic series.

        At the moment this function works only on deterministic time series (i.e., made of 1 sample).

        Notes
        -----
        Static covariates are not returned in the JSON string. When using `TimeSeries.from_json()`, the static
        covariates can be added with input argument `static_covariates`.

        Returns
        -------
        str
            A JSON String representing the time series
        """
        return self.pd_dataframe().to_json(orient="split", date_format="iso")

    def to_csv(self, *args, **kwargs):
        """
        Writes this deterministic series to a CSV file.
        For a list of parameters, refer to the documentation of :func:`pandas.DataFrame.to_csv()` [1]_.

        References
        ----------
        .. [1] https://pandas.pydata.org/pandas-docs/stable/reference/api/pandas.DataFrame.to_csv.html?highlight=to_csv
        """
        if not self.is_deterministic:
            raise_log(
                AssertionError(
                    "The pd_dataframe() method can only return DataFrames of deterministic "
                    "time series, and this series is not deterministic (it contains several samples). "
                    "Consider calling quantile_df() instead."
                )
            )

        self.pd_dataframe().to_csv(*args, **kwargs)

    def to_pickle(self, path: str, protocol: int = pickle.HIGHEST_PROTOCOL):
        """
        Save this series in pickle format.

        Parameters
        ----------
        path : string
            path to a file where current object will be pickled
        protocol : integer, default highest
            pickling protocol. The default is best in most cases, use it only if having backward compatibility issues

        Notes
        -----
        Xarray docs [1]_ suggest not using pickle as a long-term data storage.

        References
        ----------
        .. [1] http://xarray.pydata.org/en/stable/user-guide/io.html#pickle
        """

        with open(path, "wb") as fh:
            pickle.dump(self, fh, protocol=protocol)

    def plot(
        self,
        new_plot: bool = False,
        central_quantile: Union[float, str] = 0.5,
        low_quantile: Optional[float] = 0.05,
        high_quantile: Optional[float] = 0.95,
        default_formatting: bool = True,
        label: Optional[Union[str, Sequence[str]]] = "",
        max_nr_components: int = 10,
        *args,
        **kwargs,
    ):
        """Plot the series.

        This is a wrapper method around :func:`xarray.DataArray.plot()`.

        Parameters
        ----------
        new_plot
            whether to spawn a new Figure
        central_quantile
            The quantile (between 0 and 1) to plot as a "central" value, if the series is stochastic (i.e., if
            it has multiple samples). This will be applied on each component separately (i.e., to display quantiles
            of the components' marginal distributions). For instance, setting `central_quantile=0.5` will plot the
            median of each component. `central_quantile` can also be set to 'mean'.
        low_quantile
            The quantile to use for the lower bound of the plotted confidence interval. Similar to `central_quantile`,
            this is applied to each component separately (i.e., displaying marginal distributions). No confidence
            interval is shown if `confidence_low_quantile` is None (default 0.05).
        high_quantile
            The quantile to use for the upper bound of the plotted confidence interval. Similar to `central_quantile`,
            this is applied to each component separately (i.e., displaying marginal distributions). No confidence
            interval is shown if `high_quantile` is None (default 0.95).
        default_formatting
            Whether or not to use the darts default scheme.
        label
<<<<<<< HEAD
            A prefix that will appear in front of each component of the TimeSeries or a list of string of
            length the number of components in the plotted TimeSeries (default "").
        max_nr_components
            The maximum number of components of a series to plot. -1 means all components will be plotted.
=======
            Can either be a string or list of strings. If a string and the series only has a single component, it is
            used as the label for that component. If a string and the series has multiple components, it is used as
            a prefix for each component name. If a list of strings with length equal to the number of components in
            the series, the labels will be mapped to the components in order.
>>>>>>> 047e6958
        args
            some positional arguments for the `plot()` method
        kwargs
            some keyword arguments for the `plot()` method
        """
        alpha_confidence_intvls = 0.25

        if central_quantile != "mean":
            raise_if_not(
                isinstance(central_quantile, float) and 0.0 <= central_quantile <= 1.0,
                'central_quantile must be either "mean", or a float between 0 and 1.',
                logger,
            )

        if high_quantile is not None and low_quantile is not None:
            raise_if_not(
                0.0 <= low_quantile <= 1.0 and 0.0 <= high_quantile <= 1.0,
                "confidence interval low and high quantiles must be between 0 and 1.",
                logger,
            )

        fig = (
            plt.figure()
            if new_plot
            else (kwargs["figure"] if "figure" in kwargs else plt.gcf())
        )
        kwargs["figure"] = fig

        if not any(lw in kwargs for lw in ["lw", "linewidth"]):
            kwargs["lw"] = 2

        n_components_to_plot = max_nr_components
        if n_components_to_plot == -1:
            n_components_to_plot = self.n_components
        elif self.n_components > max_nr_components:
            logger.warning(
                f"Number of components is larger than {max_nr_components} ({self.n_components}). "
                f"Plotting only the first {max_nr_components} components."
                f"You can overwrite this in the using the `plot_all_components` argument in plot()"
                f"Beware that plotting a large number of components may cause performance issues."
            )

        if not isinstance(label, str) and isinstance(label, Sequence):
            raise_if_not(
                len(label) == self.n_components
                or (
                    self.n_components > n_components_to_plot
                    and len(label) >= n_components_to_plot
                ),
                "The label argument should have the same length as the number of plotted components "
                f"({min(self.n_components, n_components_to_plot)}), only {len(label)} labels were provided",
                logger,
            )
            custom_labels = True
        else:
            custom_labels = False

        for i, c in enumerate(self._xa.component[:n_components_to_plot]):
            comp_name = str(c.values)

            if i > 0:
                kwargs["figure"] = plt.gcf()

            comp = self._xa.sel(component=c)

            if comp.sample.size > 1:
                if central_quantile == "mean":
                    central_series = comp.mean(dim=DIMS[2])
                else:
                    central_series = comp.quantile(q=central_quantile, dim=DIMS[2])
            else:
                central_series = comp.mean(dim=DIMS[2])

            # temporarily set alpha to 1 to plot the central value (this way alpha impacts only the confidence intvls)
            alpha = kwargs["alpha"] if "alpha" in kwargs else None
            kwargs["alpha"] = 1

            if custom_labels:
                label_to_use = label[i]
            else:
                if label == "":
                    label_to_use = comp_name
                elif len(self.components) == 1:
                    label_to_use = label
                else:
                    label_to_use = f"{label}_{comp_name}"
            kwargs["label"] = label_to_use

            if central_series.shape[0] > 1:
                p = central_series.plot(*args, **kwargs)
            # empty TimeSeries
            elif central_series.shape[0] == 0:
                p = plt.plot(
                    [],
                    [],
                    *args,
                    **kwargs,
                )
                plt.xlabel(self.time_index.name)
            else:
                p = plt.plot(
                    [self.start_time()],
                    central_series.values[0],
                    "o",
                    *args,
                    **kwargs,
                )
            color_used = p[0].get_color() if default_formatting else None
            kwargs["alpha"] = alpha if alpha is not None else alpha_confidence_intvls

            # Optionally show confidence intervals
            if (
                comp.sample.size > 1
                and low_quantile is not None
                and high_quantile is not None
            ):
                low_series = comp.quantile(q=low_quantile, dim=DIMS[2])
                high_series = comp.quantile(q=high_quantile, dim=DIMS[2])
                if low_series.shape[0] > 1:
                    plt.fill_between(
                        self.time_index,
                        low_series,
                        high_series,
                        color=color_used,
                        alpha=(
                            alpha_confidence_intvls
                            if "alpha" not in kwargs
                            else kwargs["alpha"]
                        ),
                    )
                else:
                    plt.plot(
                        [self.start_time(), self.start_time()],
                        [low_series.values[0], high_series.values[0]],
                        "-+",
                        color=color_used,
                        lw=2,
                    )

        plt.legend()
        plt.title(self._xa.name)

    def with_columns_renamed(
        self, col_names: Union[List[str], str], col_names_new: Union[List[str], str]
    ) -> Self:
        """
        Return a new ``TimeSeries`` instance with new columns/components names. It also
        adapts the names in the hierarchy, if any.

        Parameters
        -------
        col_names
            String or list of strings corresponding the the column names to be changed.
        col_names_new
            String or list of strings corresponding to the new column names. Must be the same length as col_names.

        Returns
        -------
        TimeSeries
            A new TimeSeries instance.
        """

        if isinstance(col_names, str):
            col_names = [col_names]
        if isinstance(col_names_new, str):
            col_names_new = [col_names_new]

        raise_if_not(
            all([(x in self.columns.to_list()) for x in col_names]),
            "Some column names in col_names don't exist in the time series.",
            logger,
        )

        raise_if_not(
            len(col_names) == len(col_names_new),
            "Length of col_names_new list should be"
            " equal to the length of col_names list.",
            logger,
        )

        old2new = {old: new for (old, new) in zip(col_names, col_names_new)}

        # update component names
        cols = [old2new[old] if old in old2new else old for old in self.components]

        # update hierarchy names
        if self.hierarchy is not None:
            hierarchy = {
                (old2new[key] if key in old2new else key): [
                    old2new[old] if old in old2new else old
                    for old in self.hierarchy[key]
                ]
                for key in self.hierarchy
            }
        else:
            hierarchy = None
        new_attrs = self._xa.attrs
        new_attrs[HIERARCHY_TAG] = hierarchy

        new_xa = xr.DataArray(
            self._xa.values,
            dims=self._xa.dims,
            coords={self._xa.dims[0]: self.time_index, DIMS[1]: pd.Index(cols)},
            attrs=new_attrs,
        )

        return self.__class__(new_xa)

    """
    Simple statistic and aggregation functions. Calculate various statistics over the samples of stochastic time series
    or aggregate over components/time for deterministic series.
    """

    def _get_agg_coords(self, new_cname: str, axis: int) -> dict:
        """Helper function to rename reduced axis. Returns a dictionary containing the new coordinates"""
        if axis == 0:  # set time_index to first day
            return {self._xa.dims[0]: self.time_index[0:1], DIMS[1]: self.components}
        elif axis == 1:  # rename components
            return {self._xa.dims[0]: self.time_index, DIMS[1]: pd.Index([new_cname])}
        elif axis == 2:  # do nothing
            return {self._xa.dims[0]: self.time_index, DIMS[1]: self.components}

    def mean(self, axis: int = 2) -> Self:
        """
        Return a ``TimeSeries`` containing the mean calculated over the specified axis.

        If we reduce over time (``axis=0``), the resulting ``TimeSeries`` will have length one and will use the first
        entry of the original ``time_index``. If we perform the calculation over the components (``axis=1``), the
        resulting single component will be renamed to "components_mean".  When applied to the samples (``axis=2``),
        a deterministic ``TimeSeries`` is returned.

        If ``axis=1``, the static covariates and the hierarchy are discarded from the series.

        Parameters
        ----------
        axis
            The axis to reduce over. The default is to calculate over samples, i.e. axis=2.

        Returns
        -------
        TimeSeries
            A new TimeSeries with mean applied to the indicated axis.
        """
        new_data = self._xa.values.mean(axis=axis, keepdims=True)

        new_coords = self._get_agg_coords("components_mean", axis)

        new_xa = xr.DataArray(
            new_data,
            dims=self._xa.dims,
            coords=new_coords,
            attrs=(self._xa.attrs if axis != 1 else dict()),
        )
        return self.__class__(new_xa)

    def median(self, axis: int = 2) -> Self:
        """
        Return a ``TimeSeries`` containing the median calculated over the specified axis.

        If we reduce over time (``axis=0``), the resulting ``TimeSeries`` will have length one and will use the first
        entry of the original ``time_index``. If we perform the calculation over the components (``axis=1``), the
        resulting single component will be renamed to "components_median".  When applied to the samples (``axis=2``),
        a deterministic ``TimeSeries`` is returned.

        If ``axis=1``, the static covariates and the hierarchy are discarded from the series.

        Parameters
        ----------
        axis
            The axis to reduce over. The default is to calculate over samples, i.e. axis=2.

        Returns
        -------
        TimeSeries
            A new TimeSeries with median applied to the indicated axis.
        """
        new_data = np.median(
            self._xa.values, axis=axis, overwrite_input=False, keepdims=True
        )
        new_coords = self._get_agg_coords("components_median", axis)

        new_xa = xr.DataArray(
            new_data,
            dims=self._xa.dims,
            coords=new_coords,
            attrs=(self._xa.attrs if axis != 1 else dict()),
        )
        return self.__class__(new_xa)

    def sum(self, axis: int = 2) -> Self:
        """
        Return a ``TimeSeries`` containing the sum calculated over the specified axis.

        If we reduce over time (``axis=0``), the resulting ``TimeSeries`` will have length one and will use the first
        entry of the original ``time_index``. If we perform the calculation over the components (``axis=1``), the
        resulting single component will be renamed to "components_sum".  When applied to the samples (``axis=2``),
        a deterministic ``TimeSeries`` is returned.

        If ``axis=1``, the static covariates and the hierarchy are discarded from the series.

        Parameters
        ----------
        axis
            The axis to reduce over. The default is to calculate over samples, i.e. axis=2.

        Returns
        -------
        TimeSeries
            A new TimeSeries with sum applied to the indicated axis.
        """
        new_data = self._xa.values.sum(axis=axis, keepdims=True)

        new_coords = self._get_agg_coords("components_sum", axis)

        new_xa = xr.DataArray(
            new_data,
            dims=self._xa.dims,
            coords=new_coords,
            attrs=(self._xa.attrs if axis != 1 else dict()),
        )
        return self.__class__(new_xa)

    def min(self, axis: int = 2) -> Self:
        """
        Return a ``TimeSeries`` containing the min calculated over the specified axis.

        If we reduce over time (``axis=0``), the resulting ``TimeSeries`` will have length one and will use the first
        entry of the original ``time_index``. If we perform the calculation over the components (``axis=1``), the
        resulting single component will be renamed to "components_min".  When applied to the samples (``axis=2``),
        a deterministic ``TimeSeries`` is returned.

        If ``axis=1``, the static covariates and the hierarchy are discarded from the series.

        Parameters
        ----------
        axis
            The axis to reduce over. The default is to calculate over samples, i.e. axis=2.

        Returns
        -------
        TimeSeries
            A new TimeSeries with min applied to the indicated axis.
        """

        new_data = self._xa.values.min(axis=axis, keepdims=True)
        new_coords = self._get_agg_coords("components_min", axis)

        new_xa = xr.DataArray(
            new_data,
            dims=self._xa.dims,
            coords=new_coords,
            attrs=(self._xa.attrs if axis != 1 else dict()),
        )
        return self.__class__(new_xa)

    def max(self, axis: int = 2) -> Self:
        """
        Return a ``TimeSeries`` containing the max calculated over the specified axis.

        If we reduce over time (``axis=0``), the resulting ``TimeSeries`` will have length one and will use the first
        entry of the original ``time_index``. If we perform the calculation over the components (``axis=1``), the
        resulting single component will be renamed to "components_max".  When applied to the samples (``axis=2``),
        a deterministic ``TimeSeries`` is returned.

        If ``axis=1``, the static covariates and the hierarchy are discarded from the series.

        Parameters
        ----------
        axis
            The axis to reduce over. The default is to calculate over samples, i.e. axis=2.

        Returns
        -------
        TimeSeries
            A new TimeSeries with max applied to the indicated axis.
        """
        new_data = self._xa.values.max(axis=axis, keepdims=True)
        new_coords = self._get_agg_coords("components_max", axis)

        new_xa = xr.DataArray(
            new_data,
            dims=self._xa.dims,
            coords=new_coords,
            attrs=(self._xa.attrs if axis != 1 else dict()),
        )
        return self.__class__(new_xa)

    def var(self, ddof: int = 1) -> Self:
        """
        Return a deterministic ``TimeSeries`` containing the variance of each component
        (over the samples) of this stochastic ``TimeSeries``.

        This works only on stochastic series (i.e., with more than 1 sample)

        Parameters
        ----------
        ddof
            "Delta Degrees of Freedom": the divisor used in the calculation is N - ddof where N represents the
            number of elements. By default, ddof is 1.

        Returns
        -------
        TimeSeries
            The TimeSeries containing the variance for each component.
        """
        self._assert_stochastic()
        new_data = self._xa.values.var(axis=2, ddof=ddof, keepdims=True)
        new_xa = xr.DataArray(
            new_data, dims=self._xa.dims, coords=self._xa.coords, attrs=self._xa.attrs
        )
        return self.__class__(new_xa)

    def std(self, ddof: int = 1) -> Self:
        """
        Return a deterministic ``TimeSeries`` containing the standard deviation of each component
        (over the samples) of this stochastic ``TimeSeries``.

        This works only on stochastic series (i.e., with more than 1 sample)

        Parameters
        ----------
        ddof
            "Delta Degrees of Freedom": the divisor used in the calculation is N - ddof where N represents the
            number of elements. By default, ddof is 1.

        Returns
        -------
        TimeSeries
            The TimeSeries containing the standard deviation for each component.
        """
        self._assert_stochastic()
        new_data = self._xa.values.std(axis=2, ddof=ddof, keepdims=True)
        new_xa = xr.DataArray(
            new_data, dims=self._xa.dims, coords=self._xa.coords, attrs=self._xa.attrs
        )
        return self.__class__(new_xa)

    def skew(self, **kwargs) -> Self:
        """
        Return a deterministic ``TimeSeries`` containing the skew of each component
        (over the samples) of this stochastic ``TimeSeries``.

        This works only on stochastic series (i.e., with more than 1 sample)

        Parameters
        ----------
        kwargs
            Other keyword arguments are passed down to `scipy.stats.skew()`

        Returns
        -------
        TimeSeries
            The TimeSeries containing the skew for each component.
        """
        self._assert_stochastic()
        new_data = np.expand_dims(skew(self._xa.values, axis=2, **kwargs), axis=2)
        new_xa = xr.DataArray(
            new_data, dims=self._xa.dims, coords=self._xa.coords, attrs=self._xa.attrs
        )
        return self.__class__(new_xa)

    def kurtosis(self, **kwargs) -> Self:
        """
        Return a deterministic ``TimeSeries`` containing the kurtosis of each component
        (over the samples) of this stochastic ``TimeSeries``.

        This works only on stochastic series (i.e., with more than 1 sample)

        Parameters
        ----------
        kwargs
            Other keyword arguments are passed down to `scipy.stats.kurtosis()`

        Returns
        -------
        TimeSeries
            The TimeSeries containing the kurtosis for each component.
        """
        self._assert_stochastic()
        new_data = np.expand_dims(kurtosis(self._xa.values, axis=2, **kwargs), axis=2)
        new_xa = xr.DataArray(
            new_data, dims=self._xa.dims, coords=self._xa.coords, attrs=self._xa.attrs
        )
        return self.__class__(new_xa)

    def quantile(self, quantile: float, **kwargs) -> Self:
        """
        Return a deterministic ``TimeSeries`` containing the single desired quantile of each component
        (over the samples) of this stochastic ``TimeSeries``.

        The components in the new series are named "<component>_X", where "<component>"
        is the column name corresponding to this component, and "X" is the quantile value.
        The quantile columns represent the marginal distributions of the components of this series.

        This works only on stochastic series (i.e., with more than 1 sample)

        Parameters
        ----------
        quantile
            The desired quantile value. The value must be represented as a fraction
            (between 0 and 1 inclusive). For instance, `0.5` will return a TimeSeries
            containing the median of the (marginal) distribution of each component.
        kwargs
            Other keyword arguments are passed down to `numpy.quantile()`

        Returns
        -------
        TimeSeries
            The TimeSeries containing the desired quantile for each component.
        """
        return self.quantile_timeseries(quantile, **kwargs)

    """
    Dunder methods
    """

    def _combine_arrays(
        self,
        other: Union["TimeSeries", xr.DataArray, np.ndarray],
        combine_fn: Callable[[np.ndarray, np.ndarray], np.ndarray],
    ) -> Self:
        """
        This is a helper function that allows us to combine this series with another one,
        directly applying an operation on their underlying numpy arrays.
        """

        if isinstance(other, TimeSeries):
            other_vals = other.data_array(copy=False).values
        elif isinstance(other, xr.DataArray):
            other_vals = other.values
        else:
            other_vals = other

        raise_if_not(
            self._xa.values.shape == other_vals.shape,
            "Attempted to perform operation on two TimeSeries of unequal shapes.",
            logger,
        )
        new_xa = self._xa.copy()
        new_xa.values = combine_fn(new_xa.values, other_vals)
        return self.__class__(new_xa)

    @classmethod
    def _fill_missing_dates(
        cls, xa: xr.DataArray, freq: Optional[Union[str, int]] = None
    ) -> xr.DataArray:
        """Return an xarray DataArray instance with missing dates inserted from an input xarray DataArray.
        The first dimension of the input DataArray `xa` has to be the time dimension.

        This requires either a provided `freq` or the possibility to infer a unique frequency (see
        `offset aliases <https://pandas.pydata.org/pandas-docs/stable/user_guide/timeseries.html#offset-aliases>`_
        for more info on supported frequencies) from the provided timestamps.

        Parameters
        ----------
        xa
            The xarray DataArray
        freq
            Optionally, a string representing the frequency of the Pandas DateTimeIndex to fill in the missing dates.

        Raises
        -------
        ValueError
            If `xa`'s DateTimeIndex contains less than 3 elements;
            if no unique frequency can be inferred from `xa`'s DateTimeIndex;
            if the resampled DateTimeIndex does not contain all dates from `xa` (see
                :meth:`_restore_xarray_from_frequency() <TimeSeries._restore_xarray_from_frequency>`)

        Returns
        -------
        xarray DataArray
            xarray DataArray with filled missing dates from `xa`
        """

        if freq is not None:
            return cls._restore_xarray_from_frequency(xa, freq)

        raise_if(
            len(xa) <= 2,
            "Input time series must be of (length>=3) when fill_missing_dates=True and freq=None.",
            logger,
        )

        time_dim = xa.dims[0]
        sorted_xa = cls._sort_index(xa, copy=False)
        time_index: Union[
            pd.Index, pd.RangeIndex, pd.DatetimeIndex
        ] = sorted_xa.get_index(time_dim)

        if isinstance(time_index, pd.DatetimeIndex):
            has_datetime_index = True
            observed_freqs = cls._observed_freq_datetime_index(time_index)
        else:  # integer index (non RangeIndex)
            has_datetime_index = False
            observed_freqs = cls._observed_freq_integer_index(time_index)

        offset_alias_info = (
            (
                " For more information about frequency aliases, read "
                "https://pandas.pydata.org/pandas-docs/stable/user_guide/timeseries.html#offset-aliases"
            )
            if has_datetime_index
            else ""
        )
        if not len(observed_freqs) == 1:
            raise_log(
                ValueError(
                    f"Could not observe an inferred frequency. An explicit frequency must be evident over a span of "
                    f"at least 3 consecutive time stamps in the input data. {offset_alias_info}"
                    if not len(observed_freqs)
                    else f"Could not find a unique inferred frequency (not constant). Observed frequencies: "
                    f"{observed_freqs}. If any of those is the actual frequency, try passing it with "
                    f"`fill_missing_dates=True` and `freq=your_frequency`.{offset_alias_info}"
                ),
                logger,
            )

        freq = observed_freqs.pop()

        return cls._restore_xarray_from_frequency(sorted_xa, freq)

    @staticmethod
    def _sort_index(xa: xr.DataArray, copy: bool = True) -> xr.DataArray:
        """Sorts an xarray by its time dimension index (only if it is not already monotonically increasing)."""
        time_dim = xa.dims[0]
        return (
            (xa.copy() if copy else xa)
            if xa.get_index(time_dim).is_monotonic_increasing
            else xa.sortby(time_dim)
        )

    @staticmethod
    def _observed_freq_datetime_index(index: pd.DatetimeIndex) -> set:
        """Returns all observed/inferred frequencies of a pandas DatetimeIndex. The frequencies are inferred from all
        combinations of three adjacent time steps
        """
        # find unique time deltas indices from three consecutive time stamps
        _, unq_td_index = np.unique(
            np.stack([(index[1:-1] - index[:-2]), (index[2:] - index[1:-1])]),
            return_index=True,
            axis=1,
        )

        # for each unique index, take one example including the left time stamp, and one including the right
        steps = np.column_stack([index[unq_td_index + i] for i in range(3)])

        # find all unique inferred frequencies
        observed_freqs = {pd.infer_freq(step) for step in steps}
        observed_freqs.discard(None)
        return observed_freqs

    @staticmethod
    def _observed_freq_integer_index(index: pd.Index) -> set:
        """Returns all observed/inferred frequencies of a pandas Index (integer index). The frequencies are inferred
        from all differences between two adjacent indices.
        """
        return set(index[1:] - index[:-1])

    @classmethod
    def _integer_to_range_indexed_xarray(cls, xa: xr.DataArray) -> xr.DataArray:
        """If possible, converts an integer indexed xarray DataArray to a range indexed (pd.RangeIndex) DataArray.
        Otherwise, raises an error. An integer Index can be converted to a pd.RangeIndex, if the sorted integer index
        has a constant step size.
        """
        time_dim = xa.dims[0]
        sorted_xa = cls._sort_index(xa, copy=False)
        time_index = sorted_xa.get_index(time_dim)
        observed_freqs = cls._observed_freq_integer_index(time_index)
        raise_if_not(
            len(observed_freqs) == 1,
            f"Could not convert integer index to a pd.RangeIndex. Found non-unique step sizes/frequencies: "
            f"{observed_freqs}. If any of those is the actual frequency, try passing it with fill_missing_dates=True "
            f"and freq=your_frequency.",
            logger,
        )
        freq = observed_freqs.pop()
        idx = pd.RangeIndex(
            start=min(time_index),
            stop=max(time_index) + freq,
            step=freq,
            name=time_index.name,
        )
        coords = {
            str(xa.dims[0]): idx,
            str(xa.dims[1]): xa.coords[DIMS[1]],
        }
        return xr.DataArray(
            data=sorted_xa.data,
            dims=xa.dims,
            coords=coords,
            attrs=xa.attrs,
        )

    @classmethod
    def _restore_xarray_from_frequency(
        cls, xa: xr.DataArray, freq: Union[str, int]
    ) -> xr.DataArray:
        """Return an xarray DataArray instance that is resampled from an input xarray DataArray `xa` with frequency
        `freq`. `freq` should be the inferred or actual frequency of `xa`. All data from `xa` is maintained in the
        output DataArray at the corresponding dates. Any missing dates from `xa` will be inserted into the returned
        DataArray with np.nan values.

        The first dimension of the input DataArray `xa` has to be the time dimension.

        This requires a provided frequency/step size `freq`

        Parameters
        ----------
        xa
            The xarray DataArray
        freq
            If a string, represents the actual or inferred frequency of the pandas DatetimeIndex from `xa` (see
            `offset aliases <https://pandas.pydata.org/pandas-docs/stable/user_guide/timeseries.html#offset-aliases>`_
            for more info on supported frequencies).
            If an integer, represents the actual or inferred step size of the pandas Index or pandas RangeIndex from
            `xa`.

        Raises
        -------
        ValueError
            If the resampled/reindexed DateTimeIndex/RangeIndex does not contain all dates from `xa`

        Returns
        -------
        xarray DataArray
            xarray DataArray resampled from `xa` with `freq` including all data from `xa` and inserted missing dates
        """

        time_dim = xa.dims[0]
        sorted_xa = cls._sort_index(xa, copy=False)

        time_index = sorted_xa.get_index(time_dim)
        resampled_time_index = pd.Series(index=time_index, dtype="object")
        if isinstance(time_index, pd.DatetimeIndex):
            has_datetime_index = True
            resampled_time_index = resampled_time_index.asfreq(freq)
        else:  # integer index (non RangeIndex) -> resampled to RangeIndex
            has_datetime_index = False
            resampled_time_index = resampled_time_index.reindex(
                range(min(time_index), max(time_index) + freq, freq)
            )
        # check if new time index with inferred frequency contains all input data
        contains_all_data = time_index.isin(resampled_time_index.index).all()

        offset_alias_info = (
            (
                " For more information about frequency aliases, read "
                "https://pandas.pydata.org/pandas-docs/stable/user_guide/timeseries.html#offset-aliases"
            )
            if has_datetime_index
            else ""
        )
        if not contains_all_data:
            raise_log(
                ValueError(
                    f"Could not correctly fill missing {'dates' if has_datetime_index else 'indices'} with the "
                    f"observed/passed {'frequency' if has_datetime_index else 'step size'} `freq='{freq}'`. "
                    f"Not all input {'time stamps' if has_datetime_index else 'indices'} contained in the newly "
                    f"created TimeSeries.{offset_alias_info}"
                ),
                logger,
            )

        coords = {
            str(xa.dims[0]): resampled_time_index.index,
            str(xa.dims[1]): xa.coords[DIMS[1]],
        }

        # convert to float as for instance integer arrays cannot accept nans
        dtype = (
            xa.dtype
            if (
                np.issubdtype(xa.values.dtype, np.float32)
                or np.issubdtype(xa.values.dtype, np.float64)
            )
            else np.float64
        )
        resampled_xa = xr.DataArray(
            data=np.empty(
                shape=((len(resampled_time_index),) + xa.shape[1:]), dtype=dtype
            ),
            dims=xa.dims,
            coords=coords,
            attrs=xa.attrs,
        )
        resampled_xa[:] = np.nan
        resampled_xa[resampled_time_index.index.isin(time_index)] = sorted_xa.data
        return resampled_xa

    def _get_dim_name(self, axis: Union[int, str]) -> str:
        if isinstance(axis, int):
            if axis == 0:
                return self._time_dim
            elif axis == 1 or axis == 2:
                return DIMS[axis]
            else:
                raise_if(True, "If `axis` is an integer it must be between 0 and 2.")
        else:
            known_dims = (self._time_dim,) + DIMS[1:]
            raise_if_not(
                axis in known_dims,
                "`axis` must be a known dimension of this series: {}".format(
                    known_dims
                ),
            )
            return axis

    def _get_dim(self, axis: Union[int, str]) -> int:
        if isinstance(axis, int):
            raise_if_not(
                0 <= axis <= 2, "If `axis` is an integer it must be between 0 and 2."
            )
            return axis
        else:
            known_dims = (self._time_dim,) + DIMS[1:]
            raise_if_not(
                axis in known_dims,
                "`axis` must be a known dimension of this series: {}".format(
                    known_dims
                ),
            )
            return known_dims.index(axis)

    def __eq__(self, other):
        if isinstance(other, TimeSeries):
            return self._xa.equals(other.data_array(copy=False))
        return False

    def __ne__(self, other):
        return not self.__eq__(other)

    def __len__(self):
        return len(self._xa)

    def __add__(self, other):
        if isinstance(other, (int, float, np.integer)):
            xa_ = _xarray_with_attrs(
                self._xa + other, self.static_covariates, self.hierarchy
            )
            return self.__class__(xa_)
        elif isinstance(other, (TimeSeries, xr.DataArray, np.ndarray)):
            return self._combine_arrays(other, lambda s1, s2: s1 + s2)
        else:
            raise_log(
                TypeError(
                    "unsupported operand type(s) for + or add(): '{}' and '{}'.".format(
                        type(self).__name__, type(other).__name__
                    )
                ),
                logger,
            )

    def __radd__(self, other):
        return self + other

    def __sub__(self, other):
        if isinstance(other, (int, float, np.integer)):
            xa_ = _xarray_with_attrs(
                self._xa - other, self.static_covariates, self.hierarchy
            )
            return self.__class__(xa_)
        elif isinstance(other, (TimeSeries, xr.DataArray, np.ndarray)):
            return self._combine_arrays(other, lambda s1, s2: s1 - s2)
        else:
            raise_log(
                TypeError(
                    "unsupported operand type(s) for - or sub(): '{}' and '{}'.".format(
                        type(self).__name__, type(other).__name__
                    )
                ),
                logger,
            )

    def __rsub__(self, other):
        return other + (-self)

    def __mul__(self, other):
        if isinstance(other, (int, float, np.integer)):
            xa_ = _xarray_with_attrs(
                self._xa * other, self.static_covariates, self.hierarchy
            )
            return self.__class__(xa_)
        elif isinstance(other, (TimeSeries, xr.DataArray, np.ndarray)):
            return self._combine_arrays(other, lambda s1, s2: s1 * s2)
        else:
            raise_log(
                TypeError(
                    "unsupported operand type(s) for * or mul(): '{}' and '{}'.".format(
                        type(self).__name__, type(other).__name__
                    )
                ),
                logger,
            )

    def __rmul__(self, other):
        return self * other

    def __pow__(self, n):
        if isinstance(n, (int, float, np.integer)):
            raise_if(n < 0, "Attempted to raise a series to a negative power.", logger)
            xa_ = _xarray_with_attrs(
                self._xa ** float(n), self.static_covariates, self.hierarchy
            )
            return self.__class__(xa_)
        if isinstance(n, (TimeSeries, xr.DataArray, np.ndarray)):
            return self._combine_arrays(n, lambda s1, s2: s1**s2)  # elementwise power
        else:
            raise_log(
                TypeError(
                    "unsupported operand type(s) for ** or pow(): '{}' and '{}'.".format(
                        type(self).__name__, type(n).__name__
                    )
                ),
                logger,
            )

    def __truediv__(self, other):
        if isinstance(other, (int, float, np.integer)):
            if other == 0:
                raise_log(ZeroDivisionError("Cannot divide by 0."), logger)
            xa_ = _xarray_with_attrs(
                self._xa / other, self.static_covariates, self.hierarchy
            )
            return self.__class__(xa_)
        elif isinstance(other, (TimeSeries, xr.DataArray, np.ndarray)):
            if not (other.all_values(copy=False) != 0).all():
                raise_log(
                    ZeroDivisionError("Cannot divide by a TimeSeries with a value 0."),
                    logger,
                )
            return self._combine_arrays(other, lambda s1, s2: s1 / s2)
        else:
            raise_log(
                TypeError(
                    "unsupported operand type(s) for / or truediv(): '{}' and '{}'.".format(
                        type(self).__name__, type(other).__name__
                    )
                ),
                logger,
            )

    def __rtruediv__(self, n):
        return n * (self ** (-1))

    def __abs__(self):
        return self.__class__(abs(self._xa))

    def __neg__(self):
        return self.__class__(-self._xa)

    def __contains__(self, ts: Union[int, pd.Timestamp]) -> bool:
        return ts in self.time_index

    def __round__(self, n=None):
        return self.__class__(self._xa.round(n))

    def __lt__(self, other) -> xr.DataArray:
        if isinstance(other, (int, float, np.integer, np.ndarray, xr.DataArray)):
            return _xarray_with_attrs(
                self._xa < other, self.static_covariates, self.hierarchy
            )
        elif isinstance(other, TimeSeries):
            return _xarray_with_attrs(
                self._xa < other.data_array(copy=False),
                self.static_covariates,
                self.hierarchy,
            )
        else:
            raise_log(
                TypeError(
                    "unsupported operand type(s) for < : '{}' and '{}'.".format(
                        type(self).__name__, type(other).__name__
                    )
                ),
                logger,
            )

    def __gt__(self, other) -> xr.DataArray:
        if isinstance(other, (int, float, np.integer, np.ndarray, xr.DataArray)):
            return _xarray_with_attrs(
                self._xa > other, self.static_covariates, self.hierarchy
            )
        elif isinstance(other, TimeSeries):
            return _xarray_with_attrs(
                self._xa > other.data_array(copy=False),
                self.static_covariates,
                self.hierarchy,
            )
        else:
            raise_log(
                TypeError(
                    "unsupported operand type(s) for < : '{}' and '{}'.".format(
                        type(self).__name__, type(other).__name__
                    )
                ),
                logger,
            )

    def __le__(self, other) -> xr.DataArray:
        if isinstance(other, (int, float, np.integer, np.ndarray, xr.DataArray)):
            return _xarray_with_attrs(
                self._xa <= other, self.static_covariates, self.hierarchy
            )
        elif isinstance(other, TimeSeries):
            return _xarray_with_attrs(
                self._xa <= other.data_array(copy=False),
                self.static_covariates,
                self.hierarchy,
            )
        else:
            raise_log(
                TypeError(
                    "unsupported operand type(s) for < : '{}' and '{}'.".format(
                        type(self).__name__, type(other).__name__
                    )
                ),
                logger,
            )

    def __ge__(self, other) -> xr.DataArray:
        if isinstance(other, (int, float, np.integer, np.ndarray, xr.DataArray)):
            return _xarray_with_attrs(
                self._xa >= other, self.static_covariates, self.hierarchy
            )
        elif isinstance(other, TimeSeries):
            return _xarray_with_attrs(
                self._xa >= other.data_array(copy=False),
                self.static_covariates,
                self.hierarchy,
            )
        else:
            raise_log(
                TypeError(
                    "unsupported operand type(s) for < : '{}' and '{}'.".format(
                        type(self).__name__, type(other).__name__
                    )
                ),
                logger,
            )

    def __str__(self):
        return str(self._xa).replace("xarray.DataArray", "TimeSeries (DataArray)")

    def __repr__(self):
        return self._xa.__repr__().replace("xarray.DataArray", "TimeSeries (DataArray)")

    def _repr_html_(self):
        return self._xa._repr_html_().replace(
            "xarray.DataArray", "TimeSeries (DataArray)"
        )

    def __copy__(self, deep: bool = True):
        return self.copy()

    def __deepcopy__(self, memo):
        return self.__class__(deepcopy(self._xa, memo))

    def __getitem__(
        self,
        key: Union[
            pd.DatetimeIndex,
            pd.RangeIndex,
            List[str],
            List[int],
            List[pd.Timestamp],
            str,
            int,
            pd.Timestamp,
            Any,
        ],
    ) -> Self:
        """Allow indexing on darts TimeSeries.

        The supported index types are the following base types as a single value, a list or a slice:
        - pd.Timestamp -> return a TimeSeries corresponding to the value(s) at the given timestamp(s).
        - str -> return a TimeSeries including the column(s) (components) specified as str.
        - int -> return a TimeSeries with the value(s) at the given row (time) index.

        `pd.DatetimeIndex` and `pd.RangeIndex` are also supported and will return the corresponding value(s)
        at the provided time indices.

        .. warning::
            slices use pandas convention of including both ends of the slice.

        Notes
        -----
        For integer-indexed series, integers or slices of integer will return the result
        of ``isel()``. That is, if integer ``i`` is provided, it returns the ``i``-th value
        along the series, which is not necessarily the value where the time index is equal to ``i``
        (e.g., if the time index does not start at 0). In contrast, calling this method with a
        ``pd.RangeIndex`` returns the result of ``sel()`` - i.e., the values where the time
        index matches the provided range index.
        """

        def _check_dt():
            raise_if_not(
                self._has_datetime_index,
                "Attempted indexing a series with a DatetimeIndex or a timestamp, "
                "but the series uses a RangeIndex.",
                logger,
            )

        def _check_range():
            raise_if(
                self._has_datetime_index,
                "Attempted indexing a series with a RangeIndex, "
                "but the series uses a DatetimeIndex.",
                logger,
            )

        def _set_freq_in_xa(xa_: xr.DataArray):
            # mutates the DataArray to make sure it contains the freq
            if isinstance(xa_.get_index(self._time_dim), pd.DatetimeIndex):
                inferred_freq = xa_.get_index(self._time_dim).inferred_freq
                if inferred_freq is not None:
                    xa_.get_index(self._time_dim).freq = to_offset(inferred_freq)
                else:
                    xa_.get_index(self._time_dim).freq = self._freq

        adapt_covs_on_component = (
            True
            if self.has_static_covariates and len(self.static_covariates) > 1
            else False
        )

        # handle DatetimeIndex and RangeIndex:
        if isinstance(key, pd.DatetimeIndex):
            _check_dt()
            xa_ = self._xa.sel({self._time_dim: key})

            # indexing may discard the freq so we restore it...
            # TODO: unit-test this
            _set_freq_in_xa(xa_)

            return self.__class__(xa_)
        elif isinstance(key, pd.RangeIndex):
            _check_range()
            xa_ = self._xa.sel({self._time_dim: key})

            # sel() gives us an Int64Index. We have to set the RangeIndex.
            # see: https://github.com/pydata/xarray/issues/6256
            xa_ = xa_.assign_coords({self.time_dim: key})

            return self.__class__(xa_)

        # handle slices:
        elif isinstance(key, slice):
            if isinstance(key.start, str) or isinstance(key.stop, str):
                xa_ = self._xa.sel({DIMS[1]: key})
                # selecting components discards the hierarchy, if any
                xa_ = _xarray_with_attrs(
                    xa_,
                    xa_.attrs[STATIC_COV_TAG][key.start : key.stop]
                    if adapt_covs_on_component
                    else xa_.attrs[STATIC_COV_TAG],
                    None,
                )
                return self.__class__(xa_)
            elif isinstance(key.start, (int, np.int64)) or isinstance(
                key.stop, (int, np.int64)
            ):
                xa_ = self._xa.isel({self._time_dim: key})
                _set_freq_in_xa(
                    xa_
                )  # indexing may discard the freq so we restore it...
                return self.__class__(xa_)
            elif isinstance(key.start, pd.Timestamp) or isinstance(
                key.stop, pd.Timestamp
            ):
                _check_dt()

                # indexing may discard the freq so we restore it...
                xa_ = self._xa.sel({self._time_dim: key})
                _set_freq_in_xa(xa_)
                return self.__class__(xa_)

        # handle simple types:
        elif isinstance(key, str):
            # have to put key in a list not to drop the dimension
            xa_ = self._xa.sel({DIMS[1]: [key]})
            # selecting components discards the hierarchy, if any
            xa_ = _xarray_with_attrs(
                xa_,
                xa_.attrs[STATIC_COV_TAG].loc[[key]]
                if adapt_covs_on_component
                else xa_.attrs[STATIC_COV_TAG],
                None,
            )
            return self.__class__(xa_)
        elif isinstance(key, (int, np.int64)):
            xa_ = self._xa.isel({self._time_dim: [key]})

            # restore a RangeIndex if needed:
            time_idx = xa_.get_index(self._time_dim)
            if pd.api.types.is_integer_dtype(time_idx) and not isinstance(
                time_idx, pd.RangeIndex
            ):
                xa_ = xa_.assign_coords(
                    {
                        self._time_dim: pd.RangeIndex(
                            start=time_idx[0],
                            stop=time_idx[0] + self.freq,
                            step=self.freq,
                        )
                    }
                )

            _set_freq_in_xa(xa_)  # indexing may discard the freq so we restore it...
            return self.__class__(xa_)
        elif isinstance(key, pd.Timestamp):
            _check_dt()

            # indexing may discard the freq so we restore it...
            xa_ = self._xa.sel({self._time_dim: [key]})
            _set_freq_in_xa(xa_)
            return self.__class__(xa_)

        # handle lists:
        if isinstance(key, list):
            if all(isinstance(s, str) for s in key):
                # when string(s) are provided, we consider it as (a list of) component(s)
                xa_ = self._xa.sel({DIMS[1]: key})
                xa_ = _xarray_with_attrs(
                    xa_,
                    xa_.attrs[STATIC_COV_TAG].loc[key]
                    if adapt_covs_on_component
                    else xa_.attrs[STATIC_COV_TAG],
                    None,
                )
                return self.__class__(xa_)
            elif all(isinstance(i, (int, np.int64)) for i in key):
                xa_ = self._xa.isel({self._time_dim: key})

                # indexing may discard the freq so we restore it...
                _set_freq_in_xa(xa_)

                orig_idx = self.time_index
                if isinstance(orig_idx, pd.RangeIndex):
                    # We have to restore a RangeIndex. But first we need to
                    # check the list is corresponding to a RangeIndex.
                    min_idx, max_idx = min(key), max(key)
                    raise_if_not(
                        key[0] == min_idx
                        and key[-1] == max_idx
                        and max_idx + 1 - min_idx == len(key),
                        "Indexing a TimeSeries with a list requires the list to contain monotically "
                        + "increasing integers with no gap.",
                    )
                    new_idx = orig_idx[min_idx : max_idx + 1]
                    xa_ = xa_.assign_coords({self._time_dim: new_idx})

                return self.__class__(xa_)

            elif all(isinstance(t, pd.Timestamp) for t in key):
                _check_dt()

                # indexing may discard the freq so we restore it...
                xa_ = self._xa.sel({self._time_dim: key})
                _set_freq_in_xa(xa_)
                return self.__class__(xa_)

        raise_log(IndexError("The type of your index was not matched."), logger)


def _xarray_with_attrs(xa_, static_covariates, hierarchy):
    """Return an DataArray instance with static covariates and hierarchy stored in the array's attributes.
    Warning: This is an inplace operation (mutable) and should only be called from within TimeSeries construction
    or to restore static covariates and hierarchy after operations in which they did not get transferred.
    """
    xa_.attrs[STATIC_COV_TAG] = static_covariates
    xa_.attrs[HIERARCHY_TAG] = hierarchy
    return xa_


def _concat_static_covs(series: Sequence["TimeSeries"]) -> Optional[pd.DataFrame]:
    """Concatenates static covariates along component dimension (rows of static covariates). For stacking or
    concatenating TimeSeries along component dimension (axis=1).

    Some context for stacking or concatenating two or more TimeSeries with static covariates:
        Concat along axis=0 (time)
            Along time dimension, we only take the static covariates of the first series (as static covariates are
            time-independent).
        Concat along axis=1 (components) or stacking
            Along component dimension, we either concatenate or transfer the static covariates of the series if one
            of below cases applies:
            1)  concatenate along component dimension (rows of static covariates) when for each series the number of
                static covariate components is equal to the number of components in the series. The static variable
                names (columns in series.static_covariates) must be identical across all series
            2)  if only the first series contains static covariates transfer only those
            3)  if `ignore_static_covarites=True` (with `concatenate()`), case 1) is ignored and only the static
                covariates of the first series are transferred
        Concat along axis=2 (samples)
            Along sample dimension, we only take the static covariates of the first series (as we components and
            time don't change).
    """

    if not any([ts.has_static_covariates for ts in series]):
        return None

    only_first = series[0].has_static_covariates and not any(
        [ts.has_static_covariates for ts in series[1:]]
    )
    all_have = all([ts.has_static_covariates for ts in series])

    raise_if_not(
        only_first or all_have,
        "Either none, only the first or all TimeSeries must have `static_covariates`.",
        logger,
    )

    if only_first:
        return series[0].static_covariates

    raise_if_not(
        all([len(ts.static_covariates) == ts.n_components for ts in series])
        and all(
            [
                ts.static_covariates.columns.equals(series[0].static_covariates.columns)
                for ts in series
            ]
        ),
        "Concatenation of multiple TimeSeries with static covariates requires all `static_covariates` "
        "DataFrames to have identical columns (static variable names), and the number of each TimeSeries' "
        "components must match the number of corresponding static covariate components (the number of rows "
        "in `series.static_covariates`).",
        logger,
    )

    return pd.concat(
        [ts.static_covariates for ts in series if ts.has_static_covariates], axis=0
    )


def _concat_hierarchy(series: Sequence["TimeSeries"]):
    """
    Used to concatenate the hierarchies of multiple TimeSeries, when concatenating series
    along axis 1 (components). This simply merges the hierarchy dictionaries.
    """
    concat_hierarchy = dict()
    for s in series:
        if s.has_hierarchy:
            concat_hierarchy.update(s.hierarchy)
    return None if len(concat_hierarchy) == 0 else concat_hierarchy


def concatenate(
    series: Sequence["TimeSeries"],
    axis: Union[str, int] = 0,
    ignore_time_axis: bool = False,
    ignore_static_covariates: bool = False,
    drop_hierarchy: bool = True,
):
    """Concatenates multiple ``TimeSeries`` along a given axis.

    ``axis`` can be an integer in (0, 1, 2) to denote (time, component, sample) or, alternatively,
    a string denoting the corresponding dimension of the underlying ``DataArray``.

    Parameters
    ----------
    series : Sequence[TimeSeries]
        sequence of ``TimeSeries`` to concatenate
    axis : Union[str, int]
        axis along which the series will be concatenated.
    ignore_time_axis : bool
        Allow concatenation even when some series do not have matching time axes.
        When done along component or sample dimensions, concatenation will work as long as the series
        have the same lengths (in this case the resulting series will have the time axis of the first
        provided series). When done along time dimension, concatenation will work even if the time axes
        are not contiguous (in this case, the resulting series will have a start time matching the start time
        of the first provided series). Default: False.
    ignore_static_covariates : bool
        whether to ignore all requirements for static covariate concatenation and only transfer the static covariates
        of the first TimeSeries element in `series` to the concatenated TimeSeries. Only effective when `axis=1`.
    drop_hierarchy : bool
        When `axis=1`, whether to drop hierarchy information. True by default. When False, the hierarchies will be
        "concatenated" as well (by merging the hierarchy dictionaries), which may cause issues if the component
        names of the resulting series and that of the merged hierarchy do not match.
        When `axis=0` or `axis=2`, the hierarchy of the first series is always kept.

    Return
    -------
    TimeSeries
        concatenated series
    """

    time_dims = [ts.time_dim for ts in series]
    if isinstance(axis, str):
        if axis == DIMS[1]:
            axis = 1
        elif axis == DIMS[2]:
            axis = 2
        else:
            raise_if_not(
                len(set(time_dims)) == 1 and axis == time_dims[0],
                "Unrecognised `axis` name. If `axis` denotes the time axis, all provided "
                "series must have the same time axis name (if that is not the case, try providing "
                "`axis=0` to concatenate along time dimension).",
            )
            axis = 0

    # At this point all series are supposed to have same time dim name
    time_dim_name = time_dims[0]

    da_sequence = [ts.data_array(copy=False) for ts in series]

    component_axis_equal = len({ts.width for ts in series}) == 1
    sample_axis_equal = len({ts.n_samples for ts in series}) == 1

    if axis == 0:
        # time
        raise_if(
            (not (component_axis_equal and sample_axis_equal)),
            "when concatenating along time dimension, the component and sample dimensions of all "
            "provided series must match.",
        )

        da_concat = xr.concat(da_sequence, dim=time_dim_name)

        # check, if timeseries are consecutive
        consecutive_time_axes = True
        for i in range(1, len(series)):
            if series[i - 1].end_time() + series[0].freq != series[i].start_time():
                consecutive_time_axes = False
                break

        if not consecutive_time_axes:
            raise_if_not(
                ignore_time_axis,
                "When concatenating over time axis, all series need to be contiguous"
                "in the time dimension. Use `ignore_time_axis=True` to override "
                "this behavior and concatenate the series by extending the time axis "
                "of the first series.",
            )

            from darts.utils.timeseries_generation import generate_index

            tindex = generate_index(
                start=series[0].start_time(),
                freq=series[0].freq_str,
                length=da_concat.shape[0],
            )

            da_concat = da_concat.assign_coords({time_dim_name: tindex})
            da_concat = _xarray_with_attrs(
                da_concat, series[0].static_covariates, series[0].hierarchy
            )

    else:
        time_axes_equal = all(
            list(
                map(
                    lambda t: t[0].has_same_time_as(t[1]), zip(series[0:-1], series[1:])
                )
            )
        )
        time_axes_ok = (
            time_axes_equal
            if not ignore_time_axis
            else len({len(ts) for ts in series}) == 1
        )

        raise_if_not(
            (
                time_axes_ok
                and (
                    (axis == 1 and sample_axis_equal)
                    or (axis == 2 and component_axis_equal)
                )
            ),
            "When concatenating along component or sample dimensions, all the series must have the same time "
            "axes (unless `ignore_time_axis` is True), or time axes of same lengths (if `ignore_time_axis` is "
            "True), and all series must have the same number of samples (if concatenating along component "
            "dimension), or the same number of components (if concatenating along sample dimension).",
        )

        # we concatenate raw values using Numpy because not all series might have the same time axes
        # and joining using xarray.concatenate() won't work in some cases
        concat_vals = np.concatenate([da.values for da in da_sequence], axis=axis)

        if axis == 1:
            # When concatenating along component dimension, we have to re-create a component index
            # we rely on the factory method of TimeSeries to disambiguate names later on if needed.
            component_index = pd.Index(
                [c for cl in [ts.components for ts in series] for c in cl]
            )
            static_covariates = (
                _concat_static_covs(series)
                if not ignore_static_covariates
                else series[0].static_covariates
            )
            hierarchy = None if drop_hierarchy else _concat_hierarchy(series)
        else:
            component_index = da_sequence[0].get_index(DIMS[1])
            static_covariates = series[0].static_covariates
            hierarchy = series[0].hierarchy

        da_concat = xr.DataArray(
            concat_vals,
            dims=(time_dim_name,) + DIMS[-2:],
            coords={time_dim_name: series[0].time_index, DIMS[1]: component_index},
            attrs={STATIC_COV_TAG: static_covariates, HIERARCHY_TAG: hierarchy},
        )

    return TimeSeries.from_xarray(da_concat, fill_missing_dates=False)<|MERGE_RESOLUTION|>--- conflicted
+++ resolved
@@ -3720,17 +3720,14 @@
         default_formatting
             Whether or not to use the darts default scheme.
         label
-<<<<<<< HEAD
             A prefix that will appear in front of each component of the TimeSeries or a list of string of
             length the number of components in the plotted TimeSeries (default "").
-        max_nr_components
-            The maximum number of components of a series to plot. -1 means all components will be plotted.
-=======
             Can either be a string or list of strings. If a string and the series only has a single component, it is
             used as the label for that component. If a string and the series has multiple components, it is used as
             a prefix for each component name. If a list of strings with length equal to the number of components in
             the series, the labels will be mapped to the components in order.
->>>>>>> 047e6958
+        max_nr_components
+            The maximum number of components of a series to plot. -1 means all components will be plotted.
         args
             some positional arguments for the `plot()` method
         kwargs
